{-# LANGUAGE TemplateHaskell #-}

-- | Type stored in the Txp holder.

module Pos.Txp.MemState.Types
       ( GenericTxpLocalData (..)
       , GenericTxpLocalDataPure
       , TxpLocalData
       , TxpLocalDataPure
       , TransactionProvenance (..)
       , MemPoolModifyReason (..)
       , TxpMetrics (..)
       ) where

import           Data.Aeson.TH                    (defaultOptions, deriveJSON)
import           Universum
import           Data.Time.Units        (Microsecond)
import           System.Wlog            (LoggerNameBox)

import           Pos.Communication.Types.Protocol (PeerId)
<<<<<<< HEAD
import           Pos.Core.Types                   (HeaderHash)
import           Pos.Txp.Toil.Types               (MemPool, UndoMap, UtxoModifier)
=======
import           Pos.Txp.Toil.Types (MemPool, UndoMap, UtxoModifier)
import           Serokell.Data.Memory.Units (Byte)
>>>>>>> 4eed3d80

-- | LocalData of transactions processing.
-- There are two invariants which must hold for local data
-- (where um is UtxoModifier, memPool is MemPool and tip is HeaderHash):
-- 1. Suppose 'blks' is sequence of blocks from the very beginning up
-- to 'tip'. If one applies 'blks' to genesis Utxo, resulting Utxo
-- (let's call it 'utxo1') will be such that all transactions from
-- 'memPool' are valid with respect to it.
-- 2. If one applies all transactions from 'memPool' to 'utxo1',
-- resulting Utxo will be equivalent to 'um' with respect to
-- MonadUtxo.

-- | Memory state of Txp. Generic version.
data GenericTxpLocalData extra = TxpLocalData
    { txpUtxoModifier :: !(TVar UtxoModifier)
    , txpMemPool      :: !(TVar MemPool)
    , txpUndos        :: !(TVar UndoMap)
    , txpTip          :: !(TVar HeaderHash)
    , txpExtra        :: !(TVar extra)
    }

-- | Pure version of GenericTxpLocalData.
type GenericTxpLocalDataPure extra = (UtxoModifier, MemPool, UndoMap, HeaderHash, extra)

-- | Memory state of Txp. This version is used by actual Txp implementation.
type TxpLocalData = GenericTxpLocalData ()

-- | Pure version of TxpLocalData.
type TxpLocalDataPure = GenericTxpLocalDataPure ()

-- TODO COMMENT
data TransactionProvenance
    = FromPeer PeerId
    | History
    deriving (Show)

$(deriveJSON defaultOptions ''TransactionProvenance)

-- | Enumeration of all reasons for modifying the mempool.
data MemPoolModifyReason =
      -- | Apply a block created by someone else.
      ApplyBlock
      -- | Apply a block created by us.
    | CreateBlock
      -- | Include a transaction. It came from this peer.
    | ProcessTransaction TransactionProvenance
      -- TODO COMMENT
    | Custom Text
      -- TODO COMMENT
    | Unknown
    deriving Show

$(deriveJSON defaultOptions ''MemPoolModifyReason)

-- | Effectful getters and setters for metrics related to the Txp data.
--   TODO this should not be fixed at IO, if being able to mock features
--   remains a goal. But we can't free it up right now because the current
--   mockable system doesn't work well with ether.
data TxpMetrics = TxpMetrics
    { -- | Called when a thread begins to wait to modify the mempool.
      --   Parameter is the reason for modifying the mempool.
      txpMetricsWait :: !(String -> LoggerNameBox IO ())
      -- | Called when a thread is granted the lock on the mempool. Parameter
      --   indicates how long it waited.
    , txpMetricsAcquire :: !(Microsecond -> LoggerNameBox IO ())
      -- | Called when a thread is finished modifying the mempool and has
      --   released the lock. Parameters indicates time elapsed since acquiring
      --   the lock, and new mempool size.
    , txpMetricsRelease :: !(Microsecond -> Byte -> LoggerNameBox IO ())
    }<|MERGE_RESOLUTION|>--- conflicted
+++ resolved
@@ -12,19 +12,16 @@
        , TxpMetrics (..)
        ) where
 
+import           Universum
+
 import           Data.Aeson.TH                    (defaultOptions, deriveJSON)
-import           Universum
-import           Data.Time.Units        (Microsecond)
-import           System.Wlog            (LoggerNameBox)
+import           Data.Time.Units                  (Microsecond)
+import           Serokell.Data.Memory.Units       (Byte)
+import           System.Wlog                      (LoggerNameBox)
 
 import           Pos.Communication.Types.Protocol (PeerId)
-<<<<<<< HEAD
 import           Pos.Core.Types                   (HeaderHash)
 import           Pos.Txp.Toil.Types               (MemPool, UndoMap, UtxoModifier)
-=======
-import           Pos.Txp.Toil.Types (MemPool, UndoMap, UtxoModifier)
-import           Serokell.Data.Memory.Units (Byte)
->>>>>>> 4eed3d80
 
 -- | LocalData of transactions processing.
 -- There are two invariants which must hold for local data
@@ -86,7 +83,7 @@
 data TxpMetrics = TxpMetrics
     { -- | Called when a thread begins to wait to modify the mempool.
       --   Parameter is the reason for modifying the mempool.
-      txpMetricsWait :: !(String -> LoggerNameBox IO ())
+      txpMetricsWait    :: !(String -> LoggerNameBox IO ())
       -- | Called when a thread is granted the lock on the mempool. Parameter
       --   indicates how long it waited.
     , txpMetricsAcquire :: !(Microsecond -> LoggerNameBox IO ())

--- conflicted
+++ resolved
@@ -59,20 +59,7 @@
 import           Pos.Delegation.Types            (DlgPayload (..))
 import           Pos.Merkle                      (MerkleNode (..), MerkleRoot (..),
                                                   MerkleTree (..))
-<<<<<<< HEAD
-=======
-import           Pos.Ssc.Core                    (Commitment (..), CommitmentsMap,
-                                                  Opening (..), SscPayload (..),
-                                                  SscProof (..))
-import           Pos.Txp.Core.Types              (Tx (..), TxIn (..), TxInWitness (..),
-                                                  TxOut (..), TxOutAux (..),
-                                                  TxPayload (..), TxProof (..))
-import           Pos.Update.Core.Types           (BlockVersionModifier (..),
-                                                  SystemTag (..), UpdateData (..),
-                                                  UpdatePayload (..), UpdateProposal (..),
-                                                  UpdateVote (..))
 import qualified Pos.Util.Modifier               as MM
->>>>>>> 6b733e06
 
 
 ----------------------------------------------------------------------------

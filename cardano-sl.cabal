--- conflicted
+++ resolved
@@ -86,13 +86,8 @@
                         Pos.Types.Block.Types
                         Pos.Types.Block.Functions
                         Pos.Types.Block.Instances
-<<<<<<< HEAD
-                        Pos.Types.Tx
-                        Pos.Types.Utxo
-=======
                         Pos.Types.Slotting
                         Pos.Types.Version
->>>>>>> cbcb655d
 
                         -- Update system
                         Pos.Update

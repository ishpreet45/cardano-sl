{-# LANGUAGE DataKinds     #-}
{-# LANGUAGE InstanceSigs  #-}
{-# LANGUAGE TypeFamilies  #-}
{-# LANGUAGE TypeOperators #-}

-- | Servant API for explorer

module Pos.Explorer.Web.Api
       ( ExplorerApi
       , explorerApi
       , BlocksPages
       , BlocksPagesTotal
       , BlocksSummary
       , BlocksTxs
       , TxsLast
       , TxsSummary
       , AddressSummary
       , EpochPages
       , EpochSlots
       ) where

import           Universum

import           Control.Monad.Catch          (try)
import           Data.Proxy                   (Proxy (Proxy))

import           Pos.Explorer.Web.ClientTypes (Byte, CAda, CAddress, CAddressSummary,
                                               CAddressesFilter, CBlockEntry,
                                               CBlockSummary, CGenesisAddressInfo,
                                               CGenesisSummary, CHash, CTxBrief, CTxEntry,
                                               CTxId, CTxSummary)
import           Pos.Explorer.Web.Error       (ExplorerError)
import           Pos.Types                    (EpochIndex)
import           Pos.Util.Servant             (DQueryParam, ModifiesApiRes (..), VerbMod)
import           Servant.API                  ((:<|>), (:>), Capture, Get, JSON,
                                               QueryParam)
import           Servant.Server               (ServantErr (..))


type PageNumber = Integer

-- | API result modification mode used here.
data ExplorerVerbTag

-- | Wrapper for Servants 'Verb' data type,
-- which allows to catch exceptions thrown by Explorer's endpoints.
type ExplorerVerb verb = VerbMod ExplorerVerbTag verb

-- | Shortcut for common api result types.
type ExRes verbMethod a = ExplorerVerb (verbMethod '[JSON] a)

instance ModifiesApiRes ExplorerVerbTag where
    type ApiModifiedRes ExplorerVerbTag a = Either ExplorerError a
    modifyApiResult
        :: Proxy ExplorerVerbTag
        -> IO (Either ServantErr a)
        -> IO (Either ServantErr (Either ExplorerError a))
    modifyApiResult _ action = try . try $ either throwM pure =<< action

-- | Common prefix for all endpoints.
type API = "api"

type TotalAda = API
    :> "supply"
    :> "ada"
    :> ExRes Get CAda

type BlocksPages = API
    :> "blocks"
    :> "pages"
    :> QueryParam "page" Word
    :> QueryParam "pageSize" Word
    :> ExRes Get (PageNumber, [CBlockEntry])

type BlocksPagesTotal = API
    :> "blocks"
    :> "pages"
    :> "total"
    :> QueryParam "pageSize" Word
    :> ExRes Get PageNumber

type BlocksSummary = API
    :> "blocks"
    :> "summary"
    :> Capture "hash" CHash
    :> ExRes Get CBlockSummary

type BlocksTxs = API
    :> "blocks"
    :> "txs"
    :> Capture "hash" CHash
    :> QueryParam "limit" Word
    :> QueryParam "offset" Word
    :> ExRes Get [CTxBrief]

type TxsLast = API
    :> "txs"
    :> "last"
    :> ExRes Get [CTxEntry]

type TxsSummary = API
    :> "txs"
    :> "summary"
    :> Capture "txid" CTxId
    :> ExRes Get CTxSummary

type AddressSummary = API
    :> "addresses"
    :> "summary"
    :> Capture "address" CAddress
    :> ExRes Get CAddressSummary

type EpochPages = API
    :> "epochs"
    :> Capture "epoch" EpochIndex
<<<<<<< HEAD
    :> QueryParam "slot" Word16
    :> ExRes Get [CBlockEntry]
=======
    :> QueryParam "page" Int
    :> Get '[JSON] (Either ExplorerError (Int, [CBlockEntry]))

type EpochSlots = API
    :> "epochs"
    :> Capture "epoch" EpochIndex
    :> Capture "slot" Word16
    :> Get '[JSON] (Either ExplorerError [CBlockEntry])
>>>>>>> 7c65f17b

type GenesisSummary = API
    :> "genesis"
    :> "summary"
    :> ExRes Get CGenesisSummary

type GenesisPagesTotal = API
    :> "genesis"
    :> "address"
    :> "pages"
    :> "total"
    :> QueryParam "pageSize" Word
    :> DQueryParam "filter" CAddressesFilter
    :> ExRes Get PageNumber

type GenesisAddressInfo = API
    :> "genesis"
    :> "address"
    :> QueryParam "page" Word
    :> QueryParam "pageSize" Word
    :> DQueryParam "filter" CAddressesFilter
    :> ExRes Get [CGenesisAddressInfo]

type TxsStats = (PageNumber, [(CTxId, Byte)])
type StatsTxs = API
    :> "stats"
    :> "txs"
    :> QueryParam "page" Word
    :> ExRes Get TxsStats

-- | Servant API which provides access to explorer
type ExplorerApi =
         TotalAda
    :<|> BlocksPages
    :<|> BlocksPagesTotal
    :<|> BlocksSummary
    :<|> BlocksTxs
    :<|> TxsLast
    :<|> TxsSummary
    :<|> AddressSummary
    :<|> EpochPages
    :<|> EpochSlots
    :<|> GenesisSummary
    :<|> GenesisPagesTotal
    :<|> GenesisAddressInfo
    :<|> StatsTxs

-- | Helper Proxy
explorerApi :: Proxy ExplorerApi
explorerApi = Proxy<|MERGE_RESOLUTION|>--- conflicted
+++ resolved
@@ -113,19 +113,14 @@
 type EpochPages = API
     :> "epochs"
     :> Capture "epoch" EpochIndex
-<<<<<<< HEAD
-    :> QueryParam "slot" Word16
-    :> ExRes Get [CBlockEntry]
-=======
     :> QueryParam "page" Int
-    :> Get '[JSON] (Either ExplorerError (Int, [CBlockEntry]))
+    :> ExRes Get (Int, [CBlockEntry])
 
 type EpochSlots = API
     :> "epochs"
     :> Capture "epoch" EpochIndex
     :> Capture "slot" Word16
-    :> Get '[JSON] (Either ExplorerError [CBlockEntry])
->>>>>>> 7c65f17b
+    :> ExRes Get [CBlockEntry]
 
 type GenesisSummary = API
     :> "genesis"

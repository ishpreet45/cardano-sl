{-# LANGUAGE FlexibleInstances     #-}
{-# LANGUAGE GADTs                 #-}
{-# LANGUAGE MultiParamTypeClasses #-}
{-# LANGUAGE RecursiveDo           #-}
{-# LANGUAGE ScopedTypeVariables   #-}
{-# LANGUAGE StandaloneDeriving    #-}
{-# LANGUAGE TypeApplications      #-}
{-# LANGUAGE TypeFamilies          #-}

import           Control.Monad              (forM_)
import           Control.Monad.IO.Class     (liftIO)
import           Control.TimeWarp.Timed     (for)
import           Data.Binary
import           Data.Data                  (Data)
import           Data.String                (fromString)
import           Data.Time.Units            (Microsecond, fromMicroseconds)
import           Data.Void                  (Void)
import           GHC.Generics               (Generic)
import           Message.Message            (BinaryP (..))
import           Mockable.Concurrent        (wait)
import           Mockable.Production
import           Network.Transport.Abstract (newEndPoint)
import           Network.Transport.Concrete (concrete)
import qualified Network.Transport.TCP      as TCP
import           Node
import           System.Random

-- Sending a message which encodes to "" is problematic!
-- The receiver can't distinuish this from the case in which the sender sent
-- nothing at all.
-- So we give custom Ping and Pong types with non-generic Binary instances.
--
-- TBD should we fix this in network-transport? Maybe every chunk is prefixed
-- by a byte giving its length? Wasteful I guess but maybe not a problem.

-- | Type for messages from the workers to the listeners.
data Ping = Ping
deriving instance Generic Ping
deriving instance Show Ping
<<<<<<< HEAD
instance Binary Ping
=======
instance Binary Ping where
    put _ = putWord8 (fromIntegral 1)
    get = do
        w <- getWord8
        if w == fromIntegral 1
        then pure Ping
        else fail "no parse ping"
instance Data Ping
instance Message Ping where
    formatMessage _ = "Ping"
>>>>>>> 2025b11a

-- | Type for messages from the listeners to the workers.
data Pong = Pong
deriving instance Generic Pong
deriving instance Show Pong
instance Binary Pong

type Packing = BinaryP

workers :: NodeId -> StdGen -> [NodeId] -> [Worker Packing Production]
workers anId generator peerIds = [pingWorker generator]
    where
    pingWorker :: StdGen -> SendActions Packing Production -> Production ()
    pingWorker gen sendActions = loop gen
        where
        loop :: StdGen -> Production ()
        loop g = do
            let (i, gen') = randomR (0,1000000) g
                us = fromMicroseconds i :: Microsecond
            wait $ for us
            let pong :: NodeId -> ConversationActions Void Pong Production -> Production ()
                pong peerId cactions = do
                    liftIO . putStrLn $ show anId ++ " sent PING to " ++ show peerId
                    received <- recv cactions
                    case received of
                        Just Pong -> liftIO . putStrLn $ show anId ++ " heard PONG from " ++ show peerId
                        Nothing -> error "Unexpected end of input"
            forM_ peerIds $ \peerId -> withConnectionTo sendActions peerId (pong peerId)
            loop gen'

listeners :: NodeId -> [Listener Packing Production]
<<<<<<< HEAD
listeners anId = [Listener (fromString "ping") pongWorker]
=======
listeners id = [pongWorker]
>>>>>>> 2025b11a
    where
    pongWorker :: ListenerAction Packing Production
    pongWorker = ListenerActionConversation $ \peerId (cactions :: ConversationActions Pong Void Production) -> do
        liftIO . putStrLn $ show anId ++  " heard PING from " ++ show peerId
        send cactions Pong
        liftIO . putStrLn $ show anId ++ " sent PONG to " ++ show peerId

main :: IO ()
main = runProduction $ do

    Right transport_ <- liftIO $ TCP.createTransport ("127.0.0.1") ("10128") TCP.defaultTCPParameters
    let transport = concrete transport_
    Right endpoint1 <- newEndPoint transport
    Right endpoint2 <- newEndPoint transport

    let prng1 = mkStdGen 0
    let prng2 = mkStdGen 1
    let prng3 = mkStdGen 2
    let prng4 = mkStdGen 3

    liftIO . putStrLn $ "Starting nodes"
    rec { node1 <- startNode endpoint1 prng1 BinaryP (workers nodeId1 prng2 [nodeId2])
            (listeners nodeId1)
        ; node2 <- startNode endpoint2 prng3 BinaryP (workers nodeId2 prng4 [nodeId1])
            (listeners nodeId2)
        ; let nodeId1 = nodeId node1
        ; let nodeId2 = nodeId node2
        }

    liftIO . putStrLn $ "Hit return to stop"
    _ <- liftIO getChar

    liftIO . putStrLn $ "Stopping node"
    stopNode node1
    stopNode node2<|MERGE_RESOLUTION|>--- conflicted
+++ resolved
@@ -12,7 +12,6 @@
 import           Control.TimeWarp.Timed     (for)
 import           Data.Binary
 import           Data.Data                  (Data)
-import           Data.String                (fromString)
 import           Data.Time.Units            (Microsecond, fromMicroseconds)
 import           Data.Void                  (Void)
 import           GHC.Generics               (Generic)
@@ -36,21 +35,11 @@
 -- | Type for messages from the workers to the listeners.
 data Ping = Ping
 deriving instance Generic Ping
+deriving instance Data Ping
 deriving instance Show Ping
-<<<<<<< HEAD
 instance Binary Ping
-=======
-instance Binary Ping where
-    put _ = putWord8 (fromIntegral 1)
-    get = do
-        w <- getWord8
-        if w == fromIntegral 1
-        then pure Ping
-        else fail "no parse ping"
-instance Data Ping
 instance Message Ping where
     formatMessage _ = "Ping"
->>>>>>> 2025b11a
 
 -- | Type for messages from the listeners to the workers.
 data Pong = Pong
@@ -82,11 +71,7 @@
             loop gen'
 
 listeners :: NodeId -> [Listener Packing Production]
-<<<<<<< HEAD
-listeners anId = [Listener (fromString "ping") pongWorker]
-=======
-listeners id = [pongWorker]
->>>>>>> 2025b11a
+listeners anId = [pongWorker]
     where
     pongWorker :: ListenerAction Packing Production
     pongWorker = ListenerActionConversation $ \peerId (cactions :: ConversationActions Pong Void Production) -> do

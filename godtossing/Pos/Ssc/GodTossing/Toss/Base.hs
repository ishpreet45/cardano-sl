{-# LANGUAGE TypeFamilies #-}

-- | Basic functionality from Toss.

module Pos.Ssc.GodTossing.Toss.Base
       (
         -- * Trivial functions
         getCommitment
       , hasCommitmentToss
       , hasOpeningToss
       , hasSharesToss
       , hasCertificateToss

       -- * Basic logic
       , getParticipants
       , computeParticipants
       , computeSharesDistrPure
       , computeSharesDistr
       , isDistrInaccuracyAcceptable
       , sharesDistrInaccuracy
       , sharesDistrMaxSumDistr

       -- * Payload processing
       , checkCommitmentsPayload
       , checkOpeningsPayload
       , checkSharesPayload
       , checkCertificatesPayload
       , checkPayload

       -- * Helpers
       , verifyEntriesGuardM
       ) where

import           Universum

import           Control.Monad.Except            (MonadError (throwError))
import           Control.Monad.ST                (ST, runST)
import           Crypto.Random                   (MonadRandom)
import           Data.Array.MArray               (newArray, readArray, writeArray)
import           Data.Array.ST                   (STUArray)
import           Data.Containers                 (ContainerKey, SetContainer (notMember))
import qualified Data.HashMap.Strict             as HM
import qualified Data.HashSet                    as HS
import qualified Data.List.NonEmpty              as NE
import           Data.STRef                      (newSTRef, readSTRef, writeSTRef)
import           Formatting                      (ords, sformat, (%))
import           GHC.Exts                        (groupWith)
import           System.Wlog                     (logWarning)

import           Pos.Binary.Class                (AsBinary, fromBinaryM)
import           Pos.Core                        (CoinPortion, EpochIndex, StakeholderId,
                                                  addressHash, bvdMpcThd,
                                                  coinPortionDenominator, getCoinPortion,
                                                  unsafeGetCoin, VssCertificatesMap, vcSigningKey, vcVssKey)
import           Pos.Crypto                      (DecShare, verifyDecShare,
                                                  verifyEncShares)
import           Pos.Lrc.Types                   (RichmenSet, RichmenStakes)
import           Pos.Ssc.GodTossing.Core         (Commitment (..),
                                                  CommitmentsMap (getCommitmentsMap),
                                                  GtPayload (..), InnerSharesMap,
                                                  Opening (..), OpeningsMap,
                                                  SharesDistribution, SharesMap,
                                                  SignedCommitment,
<<<<<<< HEAD
                                                  VssCertificatesMap (..), commShares,
                                                  getCommShares, gpVss, lookupVss,
                                                  memberVss, vcSigningKey, vcVssKey,
                                                  verifyOpening, vssThreshold)
=======
                                                  commShares, getCommShares,
                                                  verifyOpening, vssThreshold,
                                                  _gpCertificates)
>>>>>>> f5c68c86
import           Pos.Ssc.GodTossing.Toss.Class   (MonadToss (..), MonadTossEnv (..),
                                                  MonadTossRead (..))
import           Pos.Ssc.GodTossing.Toss.Failure (TossVerFailure (..))
import           Pos.Util.Util                   (getKeys)

----------------------------------------------------------------------------
-- Trivial getters (proper interface of MonadTossRead)
----------------------------------------------------------------------------

-- | Retrieve 'SignedCommitment' of given stakeholder if it's known.
getCommitment :: MonadTossRead m => StakeholderId -> m (Maybe SignedCommitment)
getCommitment id = HM.lookup id . getCommitmentsMap <$> getCommitments

-- | Check whether there is a 'SignedCommitment' from given stakeholder.
hasCommitmentToss :: MonadTossRead m => StakeholderId -> m Bool
hasCommitmentToss id = HM.member id . getCommitmentsMap <$> getCommitments

-- | Check whether there is an 'Opening' from given stakeholder.
hasOpeningToss :: MonadTossRead m => StakeholderId -> m Bool
hasOpeningToss id = HM.member id <$> getOpenings

-- | Check whether there is 'InnerSharesMap' from given stakeholder.
hasSharesToss :: MonadTossRead m => StakeholderId -> m Bool
hasSharesToss id = HM.member id <$> getShares

-- | Check whether there is 'VssCertificate' from given stakeholder.
hasCertificateToss :: MonadTossRead m => StakeholderId -> m Bool
hasCertificateToss id = memberVss id <$> getVssCertificates

----------------------------------------------------------------------------
-- Non-trivial getters
----------------------------------------------------------------------------

-- | Get 'VssCertificatesMap' containing 'StakeholderId's and
-- 'VssPublicKey's of participating nodes for given epoch.
getParticipants :: (MonadError TossVerFailure m, MonadToss m, MonadTossEnv m)
                => EpochIndex
                -> m VssCertificatesMap
getParticipants epoch = do
    stableCerts <- getStableCertificates epoch
    richmen <- note (NoRichmen epoch) =<< getRichmen epoch
    pure $ computeParticipants (getKeys richmen) stableCerts

----------------------------------------------------------------------------
-- Simple checks in 'MonadTossRead'
----------------------------------------------------------------------------

-- | Check that the secret revealed in the opening matches the secret proof
-- in the commitment.
matchCommitment
    :: MonadTossRead m
    => (StakeholderId, Opening) -> m Bool
matchCommitment op = flip matchCommitmentPure op <$> getCommitments

checkShares
    :: (MonadTossRead m, MonadTossEnv m)
    => EpochIndex -> (StakeholderId, InnerSharesMap) -> m Bool
checkShares epoch (id, sh) = do
    certs <- getStableCertificates epoch
    let warnFmt = ("checkShares: no richmen for "%ords%" epoch")
    getRichmen epoch >>= \case
        Nothing -> False <$ logWarning (sformat warnFmt epoch)
        Just richmen -> do
            let parts = computeParticipants (getKeys richmen) certs
            coms <- getCommitments
            ops <- getOpenings
            pure $ checkSharesPure coms ops parts id sh

----------------------------------------------------------------------------
-- Pure functions
----------------------------------------------------------------------------

-- | Compute 'VssCertificate's of GodTossing participants using set of
-- richmen and stable certificates.
computeParticipants :: RichmenSet -> VssCertificatesMap -> VssCertificatesMap
computeParticipants (HS.toMap -> richmen) (UnsafeVssCertificatesMap certs) =
    -- Using 'UnsafeVssCertificatesMap' is safe here because if the original
    -- 'certs' map is okay, a subset of the original 'certs' map is okay too.
    UnsafeVssCertificatesMap (HM.intersection certs richmen)

-- | We accept inaccuracy in computation not greater than 0.05,
-- so stakeholders must have at least 55% of stake to reveal secret
-- in the worst case
sharesDistrInaccuracy :: Fractional a => a
sharesDistrInaccuracy = 0.05

-- | Max sum of distribution
sharesDistrMaxSumDistr :: RealFrac a => a -> Word16
sharesDistrMaxSumDistr thd = truncate $ 3 / thd

-- | Internal type for work with Coin.
type CoinUnsafe = Int64

-- | Types represents one dimensional array
-- used for knapsack algorithm in the @computeDistrInaccuracy@
type Knapsack s = STUArray s Word16 CoinUnsafe

-- ATTENTION: IMPERATIVE CODE! PROTECT YOUR EYES! --
-- | Compute inaccuracy between real distribution and generared.
-- It take O(totalDistr * length consNDistr) time.

-- Max inaccuracy is more or less heuristic value
-- which means difference between generated and
-- real distribution we can get in the worst case.
-- This inaccuracy can lead to two bad situation:
-- 1. when nodes mustn't reveal commitment, but they can
-- 2. when nodes must reveal commitment, but they can't
-- We can get these situations when sum of stakes of nodes
-- which sent shares is close to 0.5.
isDistrInaccuracyAcceptable :: [(CoinUnsafe, Word16)] -> Bool
isDistrInaccuracyAcceptable coinsNDistr = runST $ do
    let !totalDistr = sum $ map snd coinsNDistr
    let !totalCoins = sum $ map fst coinsNDistr
    let halfDistr = totalDistr `div` 2 + 1
    let invalid = totalCoins + 1

    -- A sum of generated portions can be computed as
    -- sum of corresponding shares distribution divided by @totalDistr@.
    -- A sum of real portions can be computed as
    -- sum of corresponding coins divided by @totalCoins@.

    -- For the bad case of type 2,
    -- for each sum of shares distribution which is less than @totalDistr@ / 2
    -- we would know the maximum sum of real distribution corresponding to
    -- nodes which form this sum of shares distribution
    -- to evaluate max inaccuracy of the bad case type 2.
    -- So for every sum of generated shares
    -- we store this sum of coins and try to maximize it.

    -- We don't compute bad case of type 1 explicitly,
    -- because if there is such subset which causes inaccuracy of type 1
    -- we can take complement of this subset and get the same inaccuracy of type 2.
    dpMax <- newArray (0, totalDistr) (-invalid) :: ST s (Knapsack s)
    writeArray dpMax 0 0

    -- Relaxation function.
    let relax dp coins w nw cmp = do
            dpW <- readArray dp w
            dpNw <- readArray dp nw
            when ((dpW + coins) `cmp` dpNw) $
                writeArray dp nw (dpW + coins)
            pure (dpW + coins)

    let weights = [halfDistr - 1, halfDistr - 2..0]
    let halfCoins = totalCoins `div` 2 + 1
    let totalDistrD, totalCoinsD :: Double
        totalDistrD = fromIntegral totalDistr
        totalCoinsD = fromIntegral totalCoins

    let computeLimit i =
            let p = fromIntegral i / totalDistrD in
            max halfCoins (ceiling (totalCoinsD * (sharesDistrInaccuracy + p)))

    let weightsNLimits = zip weights (map computeLimit weights)
    isAcceptable <- newSTRef True
    -- Iterate over distribution
    forM_ coinsNDistr $ \(coins, distr) -> whenM (readSTRef isAcceptable) $ do
        -- Try to relax coins for whole weights
        forM_ weightsNLimits $ \(w, limit) -> when (w >= distr) $ do
            sCoinsMx <- relax dpMax coins (w - distr) w (>)
            when (sCoinsMx >= limit) $ writeSTRef isAcceptable False
    readSTRef isAcceptable

computeSharesDistrPure
    :: MonadError TossVerFailure m
    => RichmenStakes
    -> CoinPortion             -- ^ MPC threshold, e.g. 'genesisMpcThd'
    -> m SharesDistribution
computeSharesDistrPure richmen threshold
    | null richmen = pure mempty
    | otherwise = do
        when (totalCoins == 0) $
            throwError $ TossInternallError "Richmen total stake equals zero"

        let mpcThreshold = toRational (getCoinPortion threshold) / toRational coinPortionDenominator
        unless (all ((>= mpcThreshold) . toRational) portions) $
            throwError $ TossInternallError "Richmen stakes less than threshsold"

        let fromX = ceiling $ 1 / minimum portions
        let toX = sharesDistrMaxSumDistr mpcThreshold

        -- If we didn't find an appropriate distribution we use distribution
        -- [1, 1, ... 1] as fallback. Also, if there are less than 4 shares
        -- in total, we multiply the number of shares by 4 because
        -- 'genSharedSecret' can't break the secret into less than 4 shares.
        pure $
            HM.fromList $ zip keys $
            (\xs -> if sum xs < 4 then map (*4) xs else xs) $
            fromMaybe (repeat 1) (compute fromX toX 0)
  where
    keys :: [StakeholderId]
    keys = map fst $ HM.toList richmen

    coins :: [CoinUnsafe]
    coins = map (fromIntegral . unsafeGetCoin . snd) (HM.toList richmen)

    portions :: [Double]
    portions = map ((/ fromIntegral totalCoins) . fromIntegral) coins

    totalCoins :: CoinUnsafe
    totalCoins = sum coins

    -- We multiply all portions by mult and divide them on their gcd
    --     we get commitment distribution
    -- compute sum difference between real portions and current portions
    -- select optimum using next strategy:
    --   * if sum error < epsilon - we try minimize sum of commitments
    --   * otherwise we try minimize sum error
    compute :: Word16 -> Word16 -> Word16 -> Maybe [Word16]
    compute !x !toX !prevSum
        | x > toX = Nothing
        | otherwise = do
            let curDistrN = multPortions x
            let curDistr = normalize curDistrN
            let !s = sum curDistr
            if s == prevSum then compute (x + 1) toX prevSum
            else if isDistrInaccuracyAcceptable (zip coins curDistr) then Just curDistr
            else compute (x + 1) toX s

    multPortions :: Word16 -> [Word16]
    multPortions mult = map (truncate . (fromIntegral mult *)) portions

    normalize :: [Word16] -> [Word16]
    normalize x = let g = listGCD x in map (`div` g) x

    listGCD (x:xs) = foldl' gcd x xs
    listGCD []     = 1

-- CHECK: @matchCommitmentPure
-- | Check that the secret revealed in the opening matches the secret proof
-- in the commitment.
matchCommitmentPure
    :: CommitmentsMap -> (StakeholderId, Opening) -> Bool
matchCommitmentPure (getCommitmentsMap -> globalCommitments) (id, op) =
    case HM.lookup id globalCommitments of
        Nothing           -> False
        Just (_, comm, _) -> verifyOpening comm op

-- CHECK: @checkShare
-- | Check that the decrypted share matches the encrypted share in the
-- commitment
--
-- #verifyDecShare
checkSharePure :: (SetContainer set, ContainerKey set ~ StakeholderId)
           => CommitmentsMap
           -> set --set of opening's identifiers
           -> VssCertificatesMap
           -> (StakeholderId, StakeholderId, NonEmpty (AsBinary DecShare))
           -> Bool
checkSharePure globalCommitments globalOpeningsPK globalCertificates (idTo, idFrom, multiShare) =
    fromMaybe False checks
  where
    -- idFrom sent its encrypted share to idTo on commitment phase
    -- idTo must decrypt share from idFrom on shares phase,

    checks = do
        -- CHECK: Check that idFrom really sent its commitment
        (_, Commitment{..}, _) <- HM.lookup idFrom $ getCommitmentsMap globalCommitments
        -- Get idTo's vss certificate
        vssKey <- vcVssKey <$> lookupVss idTo globalCertificates
        idToCommShares <- HM.lookup vssKey commShares
        -- CHECK: Check that commitment's shares and multishare have same length
        guard $ length multiShare == length idToCommShares
        -- CHECK: Check that idFrom really didn't send its opening
        guard $ notMember idFrom globalOpeningsPK
        -- Get encrypted share, which was sent from idFrom to idTo in
        -- commitment phase
        pure $ all (checkShare vssKey) $ NE.zip idToCommShares multiShare
    checkShare vssKey (encShare, decShare) = fromMaybe False $
        verifyDecShare <$> fromBinaryM vssKey
                       <*> fromBinaryM encShare
                       <*> fromBinaryM decShare

-- CHECK: @checkSharesPure
-- Apply checkShare to all shares in map.
--
-- #checkSharePure
checkSharesPure
    :: (SetContainer set, ContainerKey set ~ StakeholderId)
    => CommitmentsMap
    -> set --set of opening's PK. TODO Should we add phantom type for more typesafety?
    -> VssCertificatesMap
    -> StakeholderId
    -> InnerSharesMap
    -> Bool
checkSharesPure globalCommitments globalOpeningsPK globalCertificates addrTo shares =
    let listShares :: [(StakeholderId, StakeholderId, NonEmpty (AsBinary DecShare))]
        listShares = map convert $ HM.toList shares
        convert (addrFrom, share) = (addrTo, addrFrom, share)
    in all
           (checkSharePure globalCommitments globalOpeningsPK globalCertificates)
           listShares

-- | Check that commitment is generated for proper set of participants.
checkCommitmentShareDistr :: SharesDistribution -> VssCertificatesMap -> SignedCommitment -> Bool
checkCommitmentShareDistr distr participants (_, Commitment{..}, _) =
    let vssPublicKeys = map vcVssKey $ toList participants
        idVss = map (second vcVssKey) $ HM.toList (getVssCertificatesMap participants)
    in (HS.fromList vssPublicKeys == getKeys commShares) && (all checkPK idVss)
  where
    checkPK (id, pk) = case HM.lookup pk commShares of
        Nothing -> False
        Just ne ->
            length ne == fromIntegral (HM.lookupDefault 0 id distr)

-- | Check that commitment shares are cryptographically valid
checkCommitmentShares :: MonadRandom m => SignedCommitment -> m Bool
checkCommitmentShares (_, comm, _) = fromMaybe (pure False) $ do
    shares <- getCommShares comm
    let flatShares = [(k, s) | (k, ss) <- shares, s <- toList ss]
    let threshold = vssThreshold (length flatShares)
    pure $ verifyEncShares (commProof comm) threshold flatShares

----------------------------------------------------------------------------
-- Impure versions
----------------------------------------------------------------------------

-- | Like 'computeSharesDistrPure', but uses MPC threshold from the database.
computeSharesDistr
    :: (MonadToss m, MonadTossEnv m, MonadError TossVerFailure m)
    => RichmenStakes -> m SharesDistribution
computeSharesDistr richmen =
    computeSharesDistrPure richmen =<< (bvdMpcThd <$> getAdoptedBVData)

----------------------------------------------------------------------------
-- Payload processing
----------------------------------------------------------------------------

-- For commitments we check that
--   * committing node is participant, i. e. she is rich and
--     her VSS certificate is one of stable certificates
--   * the nodes haven't already sent their commitments before
--     in some different block
--   * commitment is generated exactly for all participants with correct
--     proportions (according to 'computeSharesDistr')
--   * shares in the commitment are valid
checkCommitmentsPayload
    :: (MonadToss m, MonadTossEnv m, MonadError TossVerFailure m,
        MonadRandom m)
    => EpochIndex
    -> CommitmentsMap
    -> m ()
checkCommitmentsPayload epoch (getCommitmentsMap -> comms) =
    -- We don't verify an empty commitments map, because an empty commitments
    -- map is always valid. Moreover, the commitments check requires us to
    -- compute 'SharesDistribution', which might be expensive.
    unless (null comms) $ do
        richmen <- note (NoRichmen epoch) =<< getRichmen epoch
        participants <- getParticipants epoch
        distr <- computeSharesDistr richmen
        exceptGuard CommittingNoParticipants
            (`memberVss` participants) (HM.keys comms)
        exceptGuardM CommitmentAlreadySent
            (notM hasCommitmentToss) (HM.keys comms)
        exceptGuardSnd CommSharesOnWrongParticipants
            (checkCommitmentShareDistr distr participants) (HM.toList comms)
        exceptGuardSndM CommInvalidShares
            checkCommitmentShares (HM.toList comms)

-- For openings, we check that
--   * the opening isn't present in previous blocks
--   * corresponding commitment is present
--   * the opening matches the commitment (this check implies that previous
--     one passes)
checkOpeningsPayload
    :: (MonadToss m, MonadError TossVerFailure m)
    => OpeningsMap
    -> m ()
checkOpeningsPayload opens = do
    exceptGuardM OpeningAlreadySent
        (notM hasOpeningToss) (HM.keys opens)
    exceptGuardM OpeningWithoutCommitment
        hasCommitmentToss (HM.keys opens)
    exceptGuardEntryM OpeningNotMatchCommitment
        matchCommitment (HM.toList opens)

-- For shares, we check that
--   * 'InnerSharesMap's are sent only by participants
--   * these 'InnerSharesMap's weren't sent before
--   * shares have corresponding commitments which don't have openings
--   * if encrypted shares (in commitments) are decrypted, they match
--     decrypted shares
checkSharesPayload
    :: (MonadToss m, MonadTossEnv m, MonadError TossVerFailure m)
    => EpochIndex
    -> SharesMap
    -> m ()
checkSharesPayload epoch shares = do
    -- We intentionally don't check that nodes which decrypted shares sent
    -- its commitments. If a node decrypted shares correctly, such node is
    -- useful for us, despite that it didn't send its commitment.
    part <- getParticipants epoch
    exceptGuard SharesNotRichmen
        (`memberVss` part) (HM.keys shares)
    exceptGuardM InternalShareWithoutCommitment
        hasCommitmentToss (concatMap HM.keys $ toList shares)
    exceptGuardM SharesAlreadySent
        (notM hasSharesToss) (HM.keys shares)
    exceptGuardEntryM DecrSharesNotMatchCommitment
        (checkShares epoch) (HM.toList shares)

-- For certificates we check that
--   * certificate hasn't been sent already
--   * certificate is generated by richman
--   * there is no existing certificate with the same VSS key in
--     MonadToss's state
--   * all certificates in the 'VssCertificatesMap' have distinct VSS keys
--      (this check is useless for certificate maps obtained through
--      deserialization, but not useless in other cases)
checkCertificatesPayload
    :: (MonadToss m, MonadTossEnv m, MonadError TossVerFailure m)
    => EpochIndex
    -> VssCertificatesMap
    -> m ()
checkCertificatesPayload epoch certs = do
    richmenSet <- getKeys <$> (note (NoRichmen epoch) =<< getRichmen epoch)
    exceptGuardM CertificateAlreadySent
        (notM hasCertificateToss) (HM.keys (getVssCertificatesMap certs))
    exceptGuardSnd CertificateNotRichmen
        ((`HS.member` richmenSet) . addressHash . vcSigningKey)
        (HM.toList (getVssCertificatesMap certs))
    existingVssKeys <-
        HS.fromList . map vcVssKey . toList . getVssCertificatesMap <$>
        getVssCertificates
    exceptGuardSnd CertificateDuplicateVssKey
        (not . (`HS.member` existingVssKeys) . vcVssKey)
        (HM.toList (getVssCertificatesMap certs))
    -- find pubkeys corresponding to vss keys that are duplicated
    let isDupGroup (_:_:_) = True
        isDupGroup _       = False
    let keysWithDups =
            getVssCertificatesMap certs
                & fmap vcVssKey & HM.toList    -- take (pubkey, vsskey) pairs
                & groupWith snd                -- group by vsskey
                & filter isDupGroup            -- leave groups with >1 element
                & concat & map fst             -- leave only pubkeys
    whenJust (nonEmpty keysWithDups) $ \ks ->
        throwError (CertificateDuplicateVssKey ks)

checkPayload
    :: (MonadToss m, MonadTossEnv m, MonadError TossVerFailure m,
        MonadRandom m)
    => EpochIndex
    -> GtPayload
    -> m ()
checkPayload epoch payload = do
    let payloadCerts = gpVss payload
    case payload of
        CommitmentsPayload comms _ -> checkCommitmentsPayload epoch comms
        OpeningsPayload opens _    -> checkOpeningsPayload opens
        SharesPayload shares _     -> checkSharesPayload epoch shares
        CertificatesPayload _      -> pass
    checkCertificatesPayload epoch payloadCerts

----------------------------------------------------------------------------
-- Verification helpers
----------------------------------------------------------------------------
-- It takes list of entries ([(StakeholderId, v)] or [StakeholderId]),
-- function condition and error tag (fKey and fValue - see below)
-- If condition is true for every entry - function does nothing.
-- Otherwise it gets all entries which don't pass condition
-- and throwError with [StakeholderId] corresponding to these entries.
-- fKey is needed for getting StakeholderId from entry.
-- fValue is needed for getting value which must be tested by condition function.
verifyEntriesGuardM
    :: MonadError TossVerFailure m
    => (entry -> key)
    -> (entry -> verificationVal)
    -> (NonEmpty key -> TossVerFailure)
    -> (verificationVal -> m Bool)
    -> [entry]
    -> m ()
verifyEntriesGuardM fKey fVal exception cond lst =
    maybeThrowError exception =<<
    (nonEmpty . map fKey) <$>
    filterM f lst
  where
    f x = not <$> cond (fVal x)

    maybeThrowError _ Nothing    = pass
    maybeThrowError er (Just ne) = throwError $ er ne

exceptGuard
    :: MonadError TossVerFailure m
    => (NonEmpty key -> TossVerFailure) -> (key -> Bool) -> [key] -> m ()
exceptGuard onFail f =
    verifyEntriesGuardM identity identity onFail (pure . f)

exceptGuardM
    :: MonadError TossVerFailure m
    => (NonEmpty key -> TossVerFailure) -> (key -> m Bool) -> [key] -> m ()
exceptGuardM =
    verifyEntriesGuardM identity identity

exceptGuardSnd
    :: MonadError TossVerFailure m
    => (NonEmpty key -> TossVerFailure) -> (val -> Bool) -> [(key, val)] -> m ()
exceptGuardSnd onFail f =
    verifyEntriesGuardM fst snd onFail (pure . f)

exceptGuardSndM
    :: MonadError TossVerFailure m
    => (NonEmpty key -> TossVerFailure) -> (val -> m Bool) -> [(key, val)] -> m ()
exceptGuardSndM =
    verifyEntriesGuardM fst snd

exceptGuardEntryM
    :: MonadError TossVerFailure m
    => (NonEmpty key -> TossVerFailure) -> ((key, val) -> m Bool) -> [(key, val)] -> m ()
exceptGuardEntryM = verifyEntriesGuardM fst identity

notM :: Monad m => (a -> m Bool) -> (a -> m Bool)
notM f = (pure . not) <=< f<|MERGE_RESOLUTION|>--- conflicted
+++ resolved
@@ -49,9 +49,10 @@
 
 import           Pos.Binary.Class                (AsBinary, fromBinaryM)
 import           Pos.Core                        (CoinPortion, EpochIndex, StakeholderId,
-                                                  addressHash, bvdMpcThd,
-                                                  coinPortionDenominator, getCoinPortion,
-                                                  unsafeGetCoin, VssCertificatesMap, vcSigningKey, vcVssKey)
+                                                  VssCertificatesMap (..), addressHash,
+                                                  bvdMpcThd, coinPortionDenominator,
+                                                  getCoinPortion, lookupVss, memberVss,
+                                                  unsafeGetCoin, vcSigningKey, vcVssKey)
 import           Pos.Crypto                      (DecShare, verifyDecShare,
                                                   verifyEncShares)
 import           Pos.Lrc.Types                   (RichmenSet, RichmenStakes)
@@ -60,17 +61,9 @@
                                                   GtPayload (..), InnerSharesMap,
                                                   Opening (..), OpeningsMap,
                                                   SharesDistribution, SharesMap,
-                                                  SignedCommitment,
-<<<<<<< HEAD
-                                                  VssCertificatesMap (..), commShares,
-                                                  getCommShares, gpVss, lookupVss,
-                                                  memberVss, vcSigningKey, vcVssKey,
-                                                  verifyOpening, vssThreshold)
-=======
-                                                  commShares, getCommShares,
-                                                  verifyOpening, vssThreshold,
-                                                  _gpCertificates)
->>>>>>> f5c68c86
+                                                  SignedCommitment, commShares,
+                                                  getCommShares, gpVss, verifyOpening,
+                                                  vssThreshold)
 import           Pos.Ssc.GodTossing.Toss.Class   (MonadToss (..), MonadTossEnv (..),
                                                   MonadTossRead (..))
 import           Pos.Ssc.GodTossing.Toss.Failure (TossVerFailure (..))

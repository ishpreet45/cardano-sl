--- conflicted
+++ resolved
@@ -26,18 +26,13 @@
     cardano-sl-tools = supportedSystems;
     cardano-sl-explorer-static = [ "x86_64-linux" ];
     cardano-report-server-static = [ "x86_64-linux" ];
+    make-genesis = [ "x86_64-linux" ];
   };
-<<<<<<< HEAD
-  cardano-jobs = (listToAttrs (map mkDconfigs dconfigs));
+  pkgs = import fixedNixpkgs { config = {}; };
   tests = import ./tests { inherit pkgs; supportedSystems = [ "x86_64-linux" ]; };
-  cardano' = import ./. { inherit pkgs; };
-in {
-  inherit (cardano') make-genesis;
-  inherit tests;
-} // cardano-jobs
-// (rlib.mapTestOn { purescript = supportedSystems; })
-=======
 in (mergeAttrsMap (dconfig: { ${dconfig } = (withDconfig dconfig).mapTestOn platforms; }) dconfigs)
    // ((withDconfig null).mapTestOn { stack2nix = supportedSystems; })
    // (rlib.mapTestOn { purescript = supportedSystems; })
->>>>>>> 741be7f8
+   // {
+     inherit tests;
+  }
{-# LANGUAGE DataKinds           #-}
{-# LANGUAGE KindSignatures      #-}
{-# LANGUAGE Rank2Types          #-}
{-# LANGUAGE ScopedTypeVariables #-}
{-# LANGUAGE TypeFamilies        #-}
{-# LANGUAGE TypeOperators       #-}

-- | Servant API for wallet.

module Pos.Wallet.Web.Api
       ( WalletApi
       , walletApi

       , ApiPrefix
       , WalletVerb

       , TestReset
       , TestState

       , GetWallet
       , GetWallets
       , NewWallet
       , UpdateWallet
       , RestoreWallet
       , DeleteWallet
       , ImportWallet
       , ChangeWalletPassphrase

       , GetAccount
       , GetAccounts
       , UpdateAccount
       , DeleteAccount
       , NewAccount

       , NewAddress

       , IsValidAddress

       , GetProfile
       , UpdateProfile

       , NewPayment
       , NewPaymentBatch
       , TxFee
       , CancelApplyingPtxs
       , CancelSpecificApplyingPtx
       , UpdateTx
       , GetHistory
       , GetPendingTxsSummary

       , NextUpdate
       , PostponeUpdate
       , ApplyUpdate

       , RedeemADA
       , RedeemADAPaperVend

       , ReportingInitialized

       , GetSlotsDuration
       , GetVersion
       , GetSyncProgress

       , ImportBackupJSON
       , ExportBackupJSON

       , GetClientInfo

       , WalletSwaggerApi
       , swaggerWalletApi
       ) where


import           Control.Lens                (from)
import           Control.Monad.Catch         (try)
import           Data.Reflection             (Reifies (..))
import           Servant.API                 ((:<|>), (:>), Capture, Delete, Get, JSON,
                                              Post, Put, QueryParam, ReflectMethod (..),
                                              ReqBody, Verb)
import           Servant.API.ContentTypes    (OctetStream)
import           Servant.Server              (HasServer (..))
import           Servant.Swagger.UI          (SwaggerSchemaUI)
import           Universum

<<<<<<< HEAD
import           Pos.Client.Txp.Util         (InputSelectionPolicy)
import           Pos.Types                   (Coin, SoftwareVersion)
import           Pos.Util.Servant            (ApiLoggingConfig, CCapture, CQueryParam,
                                              CReqBody, DCQueryParam, DReqBody,
                                              HasLoggingServer (..), LoggingApi,
                                              ModifiesApiRes (..), ReportDecodeError (..),
                                              VerbMod, WithTruncatedLog (..),
                                              applyLoggingToHandler, inRouteServer,
                                              serverHandlerL')
import           Pos.Wallet.Web.ClientTypes  (Addr, CAccount, CAccountId, CAccountInit,
                                              CAccountMeta, CAddress, CCoin, CFilePath,
                                              ClientInfo, CId, CInitialized, CPaperVendWalletRedeem,
                                              CPassPhrase, CProfile, CTx, CTxId, CTxMeta,
                                              CUpdateInfo, CWallet, CWalletInit,
                                              CWalletMeta, CWalletRedeem, ScrollLimit,
                                              ScrollOffset, NewBatchPayment,
                                              SyncProgress, Wal)
import           Pos.Wallet.Web.Error        (WalletError (DecodeError),
                                              catchEndpointErrors)
=======
-------
import           Pos.Client.Txp.Util        (InputSelectionPolicy)
import           Pos.Types                  (Coin, SoftwareVersion)
import           Pos.Util.Servant           (ApiLoggingConfig, CCapture, CQueryParam,
                                             CReqBody, DCQueryParam, DReqBody,
                                             HasLoggingServer (..), LoggingApi,
                                             ModifiesApiRes (..), ReportDecodeError (..),
                                             VerbMod, WithTruncatedLog (..),
                                             applyLoggingToHandler, inRouteServer,
                                             serverHandlerL')
import           Pos.Wallet.Web.ClientTypes (Addr, CAccount, CAccountId, CAccountInit,
                                             CAccountMeta, CAddress, CCoin, CFilePath, ClientInfo,
                                             CId, CInitialized, CPaperVendWalletRedeem,
                                             CPassPhrase, CProfile, CTx, CTxId, CTxMeta,
                                             CUpdateInfo, CWallet, CWalletInit,
                                             CWalletMeta, CWalletRedeem, ScrollLimit,
                                             ScrollOffset, NewBatchPayment,
                                             SyncProgress, Wal)
import           Pos.Wallet.Web.Error       (WalletError (DecodeError),
                                             catchEndpointErrors)
>>>>>>> 440f597f
import           Pos.Wallet.Web.Methods.Misc (PendingTxsSummary, WalletStateSnapshot)

-- | Common prefix for all endpoints.
type ApiPrefix = "api"

-- | API result modification mode used here.
data WalletVerbTag

-- | Wrapper over 'Verb', which allows to catch exceptions thrown
-- by endpoints.
type WalletVerb verb = VerbMod WalletVerbTag verb

instance ModifiesApiRes WalletVerbTag where
    type ApiModifiedRes WalletVerbTag a = Either WalletError a
    modifyApiResult _ = try . catchEndpointErrors . (either throwM pure =<<)

instance ReportDecodeError (WalletVerb (Verb (mt :: k1) (st :: Nat) (ct :: [*]) a)) where
    reportDecodeError _ err = throwM (DecodeError err) ^. from serverHandlerL'

instance ( HasServer (Verb mt st ct $ ApiModifiedRes WalletVerbTag a) ctx
         , Reifies config ApiLoggingConfig
         , ReflectMethod mt
         , Buildable (WithTruncatedLog a)
         ) =>
         HasLoggingServer config (WalletVerb (Verb (mt :: k1) (st :: Nat) (ct :: [*]) a)) ctx where
    routeWithLog =
        -- TODO [CSM-466] avoid manually rewriting rule for composite api modification
        inRouteServer @(Verb mt st ct $ ApiModifiedRes WalletVerbTag a) route $
        \(paramsInfo, handler) ->
            handler & serverHandlerL' %~ modifyApiResult (Proxy @WalletVerbTag)
                    & applyLoggingToHandler (Proxy @config) (Proxy @mt) . (paramsInfo, )

-- | Specifes servant logging config.
data WalletLoggingConfig

-- If logger config will ever be determined in runtime, 'Data.Reflection.reify'
-- can be used.
instance Reifies WalletLoggingConfig ApiLoggingConfig where
    reflect _ = "node" <> "wallet" <> "servant"

-- | Shortcut for common api result types.
type WRes verbType a = WalletVerb (verbType '[JSON] a)

-- All endpoints are defined as a separate types, for description in Swagger-based HTML-documentation.

type TestReset =
       "test"
    :> "reset"
    :> WRes Post ()

type TestState =
       "test"
    :> "state"
    :> Get '[OctetStream] WalletStateSnapshot

-------------------------------------------------------------------------
-- Wallets
-------------------------------------------------------------------------

type GetWallet =
       "wallets"
    :> Capture "walletId" (CId Wal)
    :> WRes Get CWallet

type GetWallets =
       "wallets"
    :> WRes Get [CWallet]

type NewWallet =
       "wallets"
    :> "new"
    :> DCQueryParam "passphrase" CPassPhrase
    :> ReqBody '[JSON] CWalletInit
    :> WRes Post CWallet

type UpdateWallet =
       "wallets"
    :> Capture "walletId" (CId Wal)
    :> ReqBody '[JSON] CWalletMeta
    :> WRes Put CWallet

type RestoreWallet =
       "wallets"
    :> "restore"
    :> DCQueryParam "passphrase" CPassPhrase
    :> ReqBody '[JSON] CWalletInit
    :> WRes Post CWallet

type DeleteWallet =
       "wallets"
    :> Capture "walletId" (CId Wal)
    :> WRes Delete ()

type ImportWallet =
       "wallets"
    :> "keys"
    :> DCQueryParam "passphrase" CPassPhrase
    :> ReqBody '[JSON] CFilePath
    :> WRes Post CWallet

type ChangeWalletPassphrase =
       "wallets"
    :> "password"
    :> Capture "walletId" (CId Wal)
    :> DCQueryParam "old" CPassPhrase
    :> DCQueryParam "new" CPassPhrase
    :> WRes Post ()

-------------------------------------------------------------------------
-- Accounts
-------------------------------------------------------------------------

type GetAccount =
       "accounts"
    :> CCapture "accountId" CAccountId
    :> WRes Get CAccount

type GetAccounts =
       "accounts"
    :> QueryParam "accountId" (CId Wal)
    :> WRes Get [CAccount]

type UpdateAccount =
       "accounts"
    :> CCapture "accountId" CAccountId
    :> ReqBody '[JSON] CAccountMeta
    :> WRes Put CAccount

type NewAccount =
       "accounts"
    :> DCQueryParam "passphrase" CPassPhrase
    :> ReqBody '[JSON] CAccountInit
    :> WRes Post CAccount

type DeleteAccount =
       "accounts"
    :> CCapture "accountId" CAccountId
    :> WRes Delete ()

-------------------------------------------------------------------------
-- Wallet addresses
-------------------------------------------------------------------------

type NewAddress =
       "addresses"
    :> DCQueryParam "passphrase" CPassPhrase
    :> CReqBody '[JSON] CAccountId
    :> WRes Post CAddress

-------------------------------------------------------------------------
-- Addresses
-------------------------------------------------------------------------

type IsValidAddress =
       "addresses"
    :> Capture "address" (CId Addr)  -- exact type of 'CId' shouldn't matter
    :> WRes Get Bool

-------------------------------------------------------------------------
-- Profile(s)
-------------------------------------------------------------------------

type GetProfile =
       "profile"
    :> WRes Get CProfile

type UpdateProfile =
       "profile"
    :> ReqBody '[JSON] CProfile
    :> WRes Post CProfile

-------------------------------------------------------------------------
-- Transactions
-------------------------------------------------------------------------

type NewPayment =
       "txs"
    :> "payments"
    :> DCQueryParam "passphrase" CPassPhrase
    :> CCapture "from" CAccountId
    :> Capture "to" (CId Addr)
    :> Capture "amount" Coin
    :> DReqBody '[JSON] (Maybe InputSelectionPolicy)
    :> WRes Post CTx

type NewPaymentBatch =
       "txs"
    :> "payments"
    :> "batch"
    :> DCQueryParam "passphrase" CPassPhrase
    :> ReqBody '[JSON] NewBatchPayment
    :> WRes Post CTx

type TxFee =
       "txs"
    :> "fee"
    :> CCapture "from" CAccountId
    :> Capture "to" (CId Addr)
    :> Capture "amount" Coin
    :> DReqBody '[JSON] (Maybe InputSelectionPolicy)
    :> WRes Post CCoin

type UpdateTx =
       "txs"
    :> "payments"
    :> CCapture "address" CAccountId
    :> Capture "transaction" CTxId
    :> ReqBody '[JSON] CTxMeta
    :> WRes Post ()

type CancelApplyingPtxs =
       "txs"
    :> "resubmission"
    :> "cancel"
    :> WRes Post ()

type CancelSpecificApplyingPtx =
       "txs"
    :> "resubmission"
    :> "cancelsingle"
    :> Capture "transaction" CTxId
    :> WRes Post ()

type GetHistory =
       "txs"
    :> "histories"
    :> QueryParam "walletId" (CId Wal)
    :> CQueryParam "accountId" CAccountId
    :> QueryParam "address" (CId Addr)
    :> QueryParam "skip" ScrollOffset
    :> QueryParam "limit" ScrollLimit
    :> WRes Get ([CTx], Word)

type GetPendingTxsSummary =
        "txs"
    :> "pending"
    :> "summary"
    :> WRes Get [PendingTxsSummary]

-------------------------------------------------------------------------
-- Updates
-------------------------------------------------------------------------

type NextUpdate =
       "update"
    :> WRes Get CUpdateInfo

type PostponeUpdate =
       "update"
    :> "postpone"
    :> WRes Post ()

type ApplyUpdate =
       "update"
    :> "apply"
    :> WRes Post ()

-------------------------------------------------------------------------
-- Redemptions
-------------------------------------------------------------------------

type RedeemADA =
       "redemptions"
    :> "ada"
    :> DCQueryParam "passphrase" CPassPhrase
    :> ReqBody '[JSON] CWalletRedeem
    :> WRes Post CTx

type RedeemADAPaperVend =
       "papervend"
    :> "redemptions"
    :> "ada"
    :> DCQueryParam "passphrase" CPassPhrase
    :> ReqBody '[JSON] CPaperVendWalletRedeem
    :> WRes Post CTx

-------------------------------------------------------------------------
-- Reporting
-------------------------------------------------------------------------

type ReportingInitialized =
       "reporting"
    :> "initialized"
    :> ReqBody '[JSON] CInitialized
    :> WRes Post ()

-------------------------------------------------------------------------
-- Settings
-------------------------------------------------------------------------

type GetSlotsDuration =
       "settings"
    :> "slots"
    :> "duration"
    :> WRes Get Word

type GetVersion =
       "settings"
    :> "version"
    :> WRes Get SoftwareVersion

type GetSyncProgress =
       "settings"
    :> "sync"
    :> "progress"
    :> WRes Get SyncProgress

-------------------------------------------------------------------------
-- JSON backup
-------------------------------------------------------------------------

type ImportBackupJSON =
       "backup"
    :> "import"
    :> ReqBody '[JSON] CFilePath
    :> WRes Post CWallet

type ExportBackupJSON =
       "backup"
    :> "export"
    :> Capture "walletId" (CId Wal)
    :> ReqBody '[JSON] CFilePath
    :> WRes Post ()

-------------------------------------------------------------------------
-- Settings
-------------------------------------------------------------------------

type GetClientInfo =
       "info"
    :> WRes Get ClientInfo

-- | Servant API which provides access to wallet.
-- TODO: Should be composed depending on the resource - wallets, txs, ... http://haskell-servant.github.io/tutorial/0.4/server.html#nested-apis
type WalletApi = ApiPrefix :> (
     -- NOTE: enabled in prod mode https://issues.serokell.io/issue/CSM-333
     TestReset
    :<|>
     TestState
    :<|>
     -------------------------------------------------------------------------
     -- Wallets
     -------------------------------------------------------------------------
     GetWallet
    :<|>
     GetWallets
    :<|>
     NewWallet
    :<|>
     UpdateWallet
    :<|>
     RestoreWallet
    :<|>
     DeleteWallet
    :<|>
     ImportWallet
    :<|>
     ChangeWalletPassphrase
    :<|>
     -------------------------------------------------------------------------
     -- Accounts
     -------------------------------------------------------------------------
     GetAccount
    :<|>
     GetAccounts
    :<|>
     UpdateAccount
    :<|>
     NewAccount
    :<|>
     DeleteAccount
    :<|>
     -------------------------------------------------------------------------
     -- Walllet addresses
     -------------------------------------------------------------------------
     NewAddress
    :<|>
     -------------------------------------------------------------------------
     -- Addresses
     -------------------------------------------------------------------------
     IsValidAddress
    :<|>
     -------------------------------------------------------------------------
     -- Profile(s)
     -------------------------------------------------------------------------
     -- TODO: A single profile? Should be possible in the future to have
     -- multiple profiles?
     GetProfile
    :<|>
     UpdateProfile
    :<|>
     -------------------------------------------------------------------------
     -- Transactons
     -------------------------------------------------------------------------
    -- TODO: for now we only support one2one sending. We should extend this
    -- to support many2many
     NewPayment
    :<|>
     NewPaymentBatch
    :<|>
     TxFee
    :<|>
     CancelApplyingPtxs
    :<|>
     CancelSpecificApplyingPtx
    :<|>
      -- FIXME: Should capture the URL parameters in the payload.
     UpdateTx
    :<|>
     GetHistory
    :<|>
     GetPendingTxsSummary
    :<|>
     -------------------------------------------------------------------------
     -- Updates
     -------------------------------------------------------------------------
     NextUpdate
    :<|>
     PostponeUpdate
    :<|>
     ApplyUpdate
    :<|>
     -------------------------------------------------------------------------
     -- Redemptions
     -------------------------------------------------------------------------
     RedeemADA
    :<|>
     RedeemADAPaperVend
    :<|>
     -------------------------------------------------------------------------
     -- Reporting
     -------------------------------------------------------------------------
     ReportingInitialized
    :<|>
     -------------------------------------------------------------------------
     -- Settings
     -------------------------------------------------------------------------
     GetSlotsDuration
    :<|>
     GetVersion
    :<|>
     GetSyncProgress
    :<|>
     -------------------------------------------------------------------------
     -- JSON backup
     -------------------------------------------------------------------------
     ImportBackupJSON
    :<|>
     ExportBackupJSON
    :<|>
     -------------------------------------------------------------------------
     -- Client info: various versions
     -------------------------------------------------------------------------
     GetClientInfo
    )

-- | Helper Proxy.
walletApi :: Proxy WalletApi
walletApi = Proxy

-------------------------------------------------------------------------
-- Swagger
-------------------------------------------------------------------------
type SwaggerApi =
    -- this serves both: swagger.json and swagger-ui
    SwaggerSchemaUI "docs" "swagger.json"

type WalletSwaggerApi =
     LoggingApi WalletLoggingConfig WalletApi
    :<|>
     SwaggerApi

-- | Helper Proxy.
swaggerWalletApi :: Proxy WalletSwaggerApi
swaggerWalletApi = Proxy<|MERGE_RESOLUTION|>--- conflicted
+++ resolved
@@ -82,27 +82,6 @@
 import           Servant.Swagger.UI          (SwaggerSchemaUI)
 import           Universum
 
-<<<<<<< HEAD
-import           Pos.Client.Txp.Util         (InputSelectionPolicy)
-import           Pos.Types                   (Coin, SoftwareVersion)
-import           Pos.Util.Servant            (ApiLoggingConfig, CCapture, CQueryParam,
-                                              CReqBody, DCQueryParam, DReqBody,
-                                              HasLoggingServer (..), LoggingApi,
-                                              ModifiesApiRes (..), ReportDecodeError (..),
-                                              VerbMod, WithTruncatedLog (..),
-                                              applyLoggingToHandler, inRouteServer,
-                                              serverHandlerL')
-import           Pos.Wallet.Web.ClientTypes  (Addr, CAccount, CAccountId, CAccountInit,
-                                              CAccountMeta, CAddress, CCoin, CFilePath,
-                                              ClientInfo, CId, CInitialized, CPaperVendWalletRedeem,
-                                              CPassPhrase, CProfile, CTx, CTxId, CTxMeta,
-                                              CUpdateInfo, CWallet, CWalletInit,
-                                              CWalletMeta, CWalletRedeem, ScrollLimit,
-                                              ScrollOffset, NewBatchPayment,
-                                              SyncProgress, Wal)
-import           Pos.Wallet.Web.Error        (WalletError (DecodeError),
-                                              catchEndpointErrors)
-=======
 -------
 import           Pos.Client.Txp.Util        (InputSelectionPolicy)
 import           Pos.Types                  (Coin, SoftwareVersion)
@@ -123,7 +102,6 @@
                                              SyncProgress, Wal)
 import           Pos.Wallet.Web.Error       (WalletError (DecodeError),
                                              catchEndpointErrors)
->>>>>>> 440f597f
 import           Pos.Wallet.Web.Methods.Misc (PendingTxsSummary, WalletStateSnapshot)
 
 -- | Common prefix for all endpoints.

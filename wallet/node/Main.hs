--- conflicted
+++ resolved
@@ -9,7 +9,6 @@
        ( main
        ) where
 
-<<<<<<< HEAD
 import           Universum
 
 import           Data.Maybe (fromJust)
@@ -29,37 +28,12 @@
                                withConfigurations)
 import           Pos.Ssc.Types (SscParams)
 import           Pos.Txp (txpGlobalSettings)
+import           Pos.Util (logException)
 import           Pos.Util.CompileInfo (HasCompileInfo, retrieveCompileTimeInfo, withCompileInfo)
 import           Pos.Util.UserSecret (usVss)
 import           Pos.Wallet.Web (WalletWebMode, bracketWalletWS, bracketWalletWebDB, getSKById,
                                  runWRealMode, syncWalletsWithGState, walletServeWebFull,
                                  walletServerOuts)
-=======
-import           Universum            hiding (over)
-
-import           Data.Maybe           (fromJust)
-import           Formatting           (sformat, shown, (%))
-import           Mockable             (Production, currentTime, runProduction)
-import           System.Wlog          (modifyLoggerName)
-
-import           Pos.Binary           ()
-import           Pos.Client.CLI       (CommonNodeArgs (..))
-import qualified Pos.Client.CLI       as CLI
-import           Pos.Communication    (ActionSpec (..), OutSpecs, WorkerSpec, worker)
-import           Pos.Context          (HasNodeContext)
-import           Pos.Core             (Timestamp (..), gdStartTime, genesisData)
-import           Pos.Launcher         (HasConfigurations, NodeParams (..),
-                                       NodeResources (..), bracketNodeResources, loggerBracket,
-                                       runNode, withConfigurations)
-import           Pos.Ssc.Class        (SscParams)
-import           Pos.Ssc.GodTossing   (SscGodTossing)
-import           Pos.Util             (logException)
-import           Pos.Util.UserSecret  (usVss)
-import           Pos.Wallet.SscType   (WalletSscType)
-import           Pos.Wallet.Web       (WalletWebMode, bracketWalletWS, bracketWalletWebDB,
-                                       getSKById, runWRealMode, syncWalletsWithGState,
-                                       walletServeWebFull, walletServerOuts)
->>>>>>> 6e53bf59
 import           Pos.Wallet.Web.State (cleanupAcidStatePeriodically, flushWalletStorage,
                                        getWalletAddresses)
 import           Pos.Web (serveWeb)
@@ -168,16 +142,8 @@
 main :: IO ()
 main = withCompileInfo $(retrieveCompileTimeInfo) $ do
     args <- getWalletNodeOptions
-<<<<<<< HEAD
     let loggingParams = CLI.loggingParams loggerName (wnaCommonNodeArgs args)
-    loggerBracket loggingParams . runProduction $ do
+    loggerBracket loggingParams . logException "node" . runProduction $ do
         CLI.printFlags
         logInfo "[Attention] Software is built with wallet part"
-        action args
-=======
-    let loggingParams = CLI.loggingParams "node" (wnaCommonNodeArgs args)
-    loggerBracket loggingParams . logException "node" $ do
-        CLI.printFlags
-        putText "[Attention] Software is built with wallet part"
-        runProduction $ action args
->>>>>>> 6e53bf59
+        action args
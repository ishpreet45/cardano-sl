{-# OPTIONS_GHC -fno-warn-name-shadowing #-}
{-# LANGUAGE AllowAmbiguousTypes #-}
{-# LANGUAGE CPP                 #-}
{-# LANGUAGE FlexibleContexts    #-}
{-# LANGUAGE ScopedTypeVariables #-}
{-# LANGUAGE TypeApplications    #-}

module Main where

import           Control.Monad.Reader   (MonadReader (..), ReaderT, asks, runReaderT)
import           Control.TimeWarp.Rpc   (NetworkAddress)
import           Control.TimeWarp.Timed (for, wait)
import           Data.List              ((!!))
import           Formatting             (build, int, sformat, (%))
import           Options.Applicative    (execParser)
import           System.IO              (hFlush, stdout)
import           Universum

import qualified Pos.CLI                as CLI
import           Pos.Communication      (sendProxySecretKey)
import           Pos.Constants          (slotDuration)
import           Pos.Crypto             (SecretKey, createProxySecretKey, toPublic)
import           Pos.DHT.Model          (DHTNodeType (..), dhtAddr, discoverPeers)
import           Pos.Genesis            (genesisPublicKeys, genesisSecretKeys)
import           Pos.Launcher           (BaseParams (..), LoggingParams (..),
                                         bracketDHTInstance, runTimeSlaveReal)
import           Pos.Ssc.SscAlgo        (SscAlgo (..))
import           Pos.Types              (EpochIndex (..), makePubKeyAddress, txwF)
import           Pos.Wallet             (WalletMode, WalletParams (..), WalletRealMode,
                                         getBalance, runWalletReal, submitTx)
#ifdef WITH_WEB
import           Pos.Wallet.Web         (walletServeWebLite)
#endif

import           Command                (Command (..), parseCommand)
import           WalletOptions          (WalletAction (..), WalletOptions (..), optsInfo)

type CmdRunner = ReaderT ([SecretKey], [NetworkAddress])

evalCmd :: WalletMode ssc m => Command -> CmdRunner m ()
evalCmd (Balance addr) = lift (getBalance addr) >>=
                         putText . sformat ("Current balance: "%int) >>
                         evalCommands
evalCmd (Send idx outputs) = do
    (skeys, na) <- ask
    tx <- lift $ submitTx (skeys !! idx) na outputs
    putText $ sformat ("Submitted transaction: "%txwF) tx
    evalCommands
evalCmd Help = do
    putText $
        unlines
            [ "Avaliable commands:"
            , "   balance <address>              -- check balance on given address (may be any address)"
            , "   send <N> [<address> <coins>]+  -- create and send transaction with given outputs"
            , "                                     from own address #N"
            , "   listaddr                       -- list own addresses"
            , "   delegate <N> <M>               -- delegate secret key #N to #M (genesis)"
            , "   help                           -- show this message"
            , "   quit                           -- shutdown node wallet"
            ]
    evalCommands
evalCmd ListAddresses = do
    addrs <- map (makePubKeyAddress . toPublic) <$> asks fst
    putText "Available addrsses:"
    forM_ (zip [0 :: Int ..] addrs) $
        putText . uncurry (sformat $ "    #"%int%":   "%build)
    evalCommands
evalCmd (Delegate i j) = do
    let issuerSk = genesisSecretKeys !! i
        delegatePk = genesisPublicKeys !! j
        proxySig =
            createProxySecretKey issuerSk delegatePk (EpochIndex 0, EpochIndex 50)
    putText $ pretty issuerSk
    putText $ pretty delegatePk
    putText "sending cert"
    sendProxySecretKey proxySig
    putText "sent cert"
    evalCommands
evalCmd Quit = pure ()

evalCommands :: WalletMode ssc m => CmdRunner m ()
evalCommands = do
    putStr @Text "> "
    liftIO $ hFlush stdout
    line <- getLine
    let cmd = parseCommand line
    case cmd of
        Left err  -> putStrLn err >> evalCommands
        Right cmd -> evalCmd cmd

runWalletRepl :: WalletMode ssc m => WalletOptions -> m ()
runWalletRepl WalletOptions{..} = do
    -- Wait some time to ensure blockchain is fetched
    putText $ sformat ("Started node. Waiting for "%int%" slots...") woInitialPause
    wait $ for $ fromIntegral woInitialPause * slotDuration

    na <- fmap dhtAddr <$> discoverPeers DHTFull
    putText "Welcome to Wallet CLI Node"
    runReaderT (evalCmd Help) (genesisSecretKeys, na)

main :: IO ()
main = do
    opts@WalletOptions {..} <- execParser optsInfo
    let logParams =
            LoggingParams
            { lpRunnerTag     = "smart-wallet"
            , lpHandlerPrefix = CLI.logPrefix woCommonArgs
            , lpConfigPath    = CLI.logConfig woCommonArgs
            }
        baseParams =
            BaseParams
            { bpLoggingParams      = logParams
            , bpPort               = woPort
            , bpDHTPeers           = CLI.dhtPeers woCommonArgs
            , bpDHTKeyOrType       = Right DHTFull
            , bpDHTExplicitInitial = CLI.dhtExplicitInitial woCommonArgs
            }

    bracketDHTInstance baseParams $ \inst -> do
        let timeSlaveParams =
                baseParams
                { bpLoggingParams = logParams { lpRunnerTag = "time-slave" }
                }

        systemStart <- runTimeSlaveReal inst timeSlaveParams

        let params =
<<<<<<< HEAD
                NodeParams
                { npDbPath      = Just woDbPath
                , npDbPathM     = woDbPath
                , npRebuildDb   = woRebuildDb
                , npSystemStart = systemStart
                , npSecretKey   = sk
                , npBaseParams  = baseParams
                , npCustomUtxo  = Just $ genesisUtxo $
                                      stakesDistr
                                      (CLI.flatDistr woCommonArgs)
                                      (CLI.bitcoinDistr woCommonArgs)
                , npTimeLord    = False
                , npJLFile      = woJLFile
                , npPropagation = not (CLI.disablePropagation woCommonArgs)
                }
            gtParams =
                GtParams
                { gtpRebuildDb  = False
                , gtpDbPath     = Nothing
                , gtpSscEnabled = False
                , gtpVssKeyPair = vssKeyPair
=======
                WalletParams
                { wpDbPath      = Just woDbPath
                , wpRebuildDb   = woRebuildDb
                , wpKeyFilePath = woKeyFilePath
                , wpSystemStart = systemStart
                , wpGenesisKeys = woDebug
                , wpBaseParams  = baseParams
>>>>>>> 34650997
                }

            plugins :: [WalletRealMode ()]
            plugins = case woAction of
                Repl          -> [runWalletRepl opts]
#ifdef WITH_WEB
                Serve webPort webDaedalusDbPath -> [walletServeWebLite webDaedalusDbPath webPort]
#endif

        case CLI.sscAlgo woCommonArgs of
            GodTossingAlgo -> putText "Using MPC coin tossing" *>
                              runWalletReal inst params plugins
            NistBeaconAlgo -> putText "Wallet does not support NIST beacon!"<|MERGE_RESOLUTION|>--- conflicted
+++ resolved
@@ -125,7 +125,6 @@
         systemStart <- runTimeSlaveReal inst timeSlaveParams
 
         let params =
-<<<<<<< HEAD
                 NodeParams
                 { npDbPath      = Just woDbPath
                 , npDbPathM     = woDbPath
@@ -147,7 +146,6 @@
                 , gtpDbPath     = Nothing
                 , gtpSscEnabled = False
                 , gtpVssKeyPair = vssKeyPair
-=======
                 WalletParams
                 { wpDbPath      = Just woDbPath
                 , wpRebuildDb   = woRebuildDb
@@ -155,7 +153,6 @@
                 , wpSystemStart = systemStart
                 , wpGenesisKeys = woDebug
                 , wpBaseParams  = baseParams
->>>>>>> 34650997
                 }
 
             plugins :: [WalletRealMode ()]

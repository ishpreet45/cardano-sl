--- conflicted
+++ resolved
@@ -51,14 +51,9 @@
 import           Pos.Ssc.Extra.Types     (SscState (sscGlobal, sscLocal))
 import           Pos.Types               (Block, EpochIndex, HeaderHash, SharedSeed,
                                           SlotId, epochIndexL, headerHash)
-<<<<<<< HEAD
-import           Pos.Util                (NE, NewestFirst, OldestFirst, inAssertMode,
-                                          _neHead, _neLast)
-import           Pos.Util.Context        (HasContext)
-=======
 import           Pos.Util                (inAssertMode, _neHead, _neLast)
 import           Pos.Util.Chrono         (NE, NewestFirst, OldestFirst)
->>>>>>> 8fa16f57
+import           Pos.Util.Context        (HasContext)
 
 ----------------------------------------------------------------------------
 -- Utilities

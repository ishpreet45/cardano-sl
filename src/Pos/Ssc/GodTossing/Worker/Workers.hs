--- conflicted
+++ resolved
@@ -25,16 +25,10 @@
 
 import           Pos.Communication.Methods              (sendToNeighborsSafe)
 import           Pos.Constants                          (k, mpcSendInterval)
-<<<<<<< HEAD
-import           Pos.Crypto                             (PublicKey, SecretKey,
-                                                         randomNumber, runSecureRandom,
-                                                         toPublic)
-import           Pos.Crypto.SecretSharing               (toVssPublicKey)
-import           Pos.Crypto.Signing                     (mkSigned)
-=======
 import           Pos.Crypto                             (SecretKey, randomNumber,
                                                          runSecureRandom, toPublic)
->>>>>>> d1e1a2c6
+import           Pos.Crypto.SecretSharing               (toVssPublicKey)
+import           Pos.Crypto.Signing                     (sign)
 import           Pos.Slotting                           (getSlotStart, onNewSlot)
 import           Pos.Ssc.Class.Workers                  (SscWorkersClass (..))
 import           Pos.Ssc.GodTossing.Functions           (genCommitmentAndOpening,
@@ -48,7 +42,8 @@
 import           Pos.Ssc.GodTossing.SecretStorage.State (checkpointSecret, getSecret,
                                                          prepareSecretToNewSlot,
                                                          setSecret)
-import           Pos.Ssc.GodTossing.Types.Base          (Opening, SignedCommitment, VssCertificate)
+import           Pos.Ssc.GodTossing.Types.Base          (Opening, SignedCommitment,
+                                                         VssCertificate(..))
 import           Pos.Ssc.GodTossing.Types.Instance      ()
 import           Pos.Ssc.GodTossing.Types.Message       (DataMsg (..), InvMsg (..),
                                                          MsgTag (..))
@@ -74,7 +69,7 @@
 onStart = do
     ourPk             <- ncPublicKey <$> getNodeContext
     ourVssCertificate <- getOurVssCertificate
-    let msg = DMVssCertificate ourPk ourVssCertificate
+    let msg = DMVssCertificate (makePubKeyAddress ourPk) ourVssCertificate
     logDebug "Announcing our VssCertificate."
     sendToNeighborsSafe msg
     logDebug "Sent our VssCertificate."
@@ -83,10 +78,14 @@
 
     getOurVssCertificate :: m VssCertificate
     getOurVssCertificate = do
+        ourPk         <- ncPublicKey <$> getNodeContext
         ourSk         <- ncSecretKey <$> getNodeContext
-        ourVssKeyPair <- ncVssKeyPair <$> getNodeContext
-        let unsigned = serialize $ toVssPublicKey ourVssKeyPair
-        return $ mkSigned ourSk unsigned
+        ourVssKeyPair <- gtcVssKeyPair . ncSscContext <$> getNodeContext
+        let vssKey = serialize $ toVssPublicKey ourVssKeyPair
+        return VssCertificate { vcVssKey     = vssKey
+                              , vcSignature  = sign ourSk vssKey
+                              , vcSigningKey = ourPk
+                              }
 
 onNewSlotSsc :: WorkMode SscGodTossing m => m ()
 onNewSlotSsc = onNewSlot True $ \slotId-> do

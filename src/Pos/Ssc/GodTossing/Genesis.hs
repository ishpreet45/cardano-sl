--- conflicted
+++ resolved
@@ -1,8 +1,3 @@
-<<<<<<< HEAD
-=======
-{-# LANGUAGE CPP #-}
-
->>>>>>> f561b304
 -- | Genesis values related to GodTossing SSC.
 
 module Pos.Ssc.GodTossing.Genesis
@@ -10,7 +5,6 @@
        , genesisDevVssKeyPairs
        ) where
 
-#ifdef DEV_MODE
 import qualified Data.HashMap.Strict           as HM
 import           Data.List                     (zipWith3)
 import qualified Data.Text                     as T
@@ -18,7 +12,6 @@
 import           Universum
 
 import           Pos.Binary.Class              (asBinary)
-<<<<<<< HEAD
 import           Pos.Constants                 (genesisN, isDevelopment, vssMaxTTL,
                                                 vssMinTTL)
 import           Pos.Core.Address              (addressHash)
@@ -28,19 +21,6 @@
                                                 genesisDevKeyPairs)
 import           Pos.Ssc.GodTossing.Core.Types (VssCertificatesMap, mkVssCertificate)
 import           Pos.Types                     (EpochIndex (..))
-=======
-import           Pos.Constants                 (genesisN, vssMaxTTL, vssMinTTL)
-import           Pos.Core.Address              (addressHash)
-import           Pos.Crypto                    (VssKeyPair, VssPublicKey,
-                                                deterministicVssKeyGen, toVssPublicKey)
-import           Pos.Genesis                   (genesisKeyPairs)
-import           Pos.Ssc.GodTossing.Core.Types (VssCertificatesMap, mkVssCertificate)
-import           Pos.Types                     (EpochIndex (..))
-#else
-import           Pos.Genesis                   (compileGenData, gdVssCertificates)
-import           Pos.Ssc.GodTossing.Core.Types (VssCertificatesMap)
-#endif
->>>>>>> f561b304
 
 -- | List of 'VssKeyPair's in genesis.
 genesisDevVssKeyPairs :: [VssKeyPair]
@@ -59,18 +39,11 @@
 
 -- | Certificates in genesis represented as 'VssCertificatesMap'.
 genesisCertificates :: VssCertificatesMap
-<<<<<<< HEAD
 genesisCertificates
     | isDevelopment = case certEntries of
           c0:c1:_:cs -> HM.fromList $ c0 : c1 : cs
-          _          -> panic "genesisCertificates: can't happen"
+          _          -> error "genesisCertificates: can't happen"
     | otherwise     = gdVssCertificates compileGenData
-=======
-genesisCertificates =
-    case l of
-        c0:c1:_:cs -> HM.fromList $ c0 : c1 : cs
-        _          -> error "genesisCertificates: can't happen"
->>>>>>> f561b304
   where
     ttlExp :: Int -> EpochIndex
     ttlExp 1 = EpochIndex vssMinTTL - 1

--- conflicted
+++ resolved
@@ -23,28 +23,17 @@
 import           Pos.Ssc.Class        (Ssc)
 import           Pos.Types            (ApplicationName, Block, BlockVersion,
                                        NumSoftwareVersion, SoftwareVersion (..),
-<<<<<<< HEAD
-                                       difficultyL, gbBody, gbHeader, mbUpdatePayload)
+                                       difficultyL, epochIndexL, gbBody, gbHeader,
+                                       gbhExtra, mbUpdatePayload, mehBlockVersion)
 import           Pos.Update.Core      (UpId)
 import           Pos.Update.Error     (USError (USInternalError))
 import           Pos.Update.Poll      (BlockVersionState, ConfirmedProposalState, DBPoll,
                                        MonadPoll, PollModifier (..), PollT,
                                        PollVerFailure, ProposalState, USUndo,
                                        canCreateBlockBV, execPollT, execRollT,
+                                       processGenesisBlock, recordBlockIssuance,
                                        rollbackUSPayload, runDBPoll, runPollT,
                                        verifyAndApplyUSPayload)
-=======
-                                       difficultyL, epochIndexL, gbBody, gbHeader,
-                                       gbhExtra, mbUpdatePayload, mehBlockVersion)
-import           Pos.Update.Core      (UpId, UpdateProposal)
-import           Pos.Update.Error     (USError (USInternalError))
-import           Pos.Update.Poll      (BlockVersionState, DBPoll, MonadPoll,
-                                       PollModifier (..), PollT, PollVerFailure,
-                                       ProposalState, USUndo, canCreateBlockBV, execPollT,
-                                       execRollT, processGenesisBlock,
-                                       recordBlockIssuance, rollbackUSPayload, runDBPoll,
-                                       runPollT, verifyAndApplyUSPayload)
->>>>>>> bf9e374f
 import           Pos.Util             (Color (Red), NE, NewestFirst, OldestFirst,
                                        colorize, inAssertMode)
 

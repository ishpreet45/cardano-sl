--- conflicted
+++ resolved
@@ -88,35 +88,4 @@
     -> m a
 lrcActionOnEpochReason epoch reason actionDependsOnLrc = do
     waitLrc epoch
-<<<<<<< HEAD
-    actionDependsOnLrc epoch >>= maybeThrow (LrcDataUnknown epoch reason)
-=======
-    actionDependsOnLrc epoch >>= maybeThrow (LrcDataUnknown epoch reason)
-
-----------------------------------------------------------------------------
--- NTP data
-----------------------------------------------------------------------------
-
-setNtpLastSlot :: (MonadIO m, WithNodeContext ssc m) => SlotId -> m ()
-setNtpLastSlot slotId = do
-    nc <- getNodeContext
-    atomically $ STM.modifyTVar (ncSlottingState nc)
-                                (ssNtpLastSlot %~ max slotId)
-
-readNtpLastSlot :: (MonadIO m, WithNodeContext ssc m) => m SlotId
-readNtpLastSlot = do
-    nc <- getNodeContext
-    atomically $ view ssNtpLastSlot <$> STM.readTVar (ncSlottingState nc)
-
-readNtpMargin :: (MonadIO m, WithNodeContext ssc m) => m Microsecond
-readNtpMargin = do
-    nc <- getNodeContext
-    atomically $ fst . view ssNtpData <$> STM.readTVar (ncSlottingState nc)
-
-readNtpData
-    :: (MonadIO m, WithNodeContext ssc m)
-    => m (Microsecond, Microsecond)
-readNtpData = do
-    nc <- getNodeContext
-    atomically $ view ssNtpData <$> STM.readTVar (ncSlottingState nc)
->>>>>>> d615e0ee
+    actionDependsOnLrc epoch >>= maybeThrow (LrcDataUnknown epoch reason)
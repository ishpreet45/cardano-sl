-- | Functions operating on NodeContext.

module Pos.Context.Functions
       (
         -- * Genesis
         GenesisUtxo(..)
       , mkGenesisTxpContext
       , genesisUtxoM
       , genesisStakesM
       , genesisStakeholdersM
       , genesisLeadersM

         -- * Block semaphore.
       , putBlkSemaphore
       , readBlkSemaphore
       , takeBlkSemaphore

         -- * LRC synchronization
       , waitLrc
       , lrcActionOnEpoch
       , lrcActionOnEpochReason

         -- * Misc
       , getUptime
       ) where

import           Universum

import           Control.Lens        (views)
import           Data.Time           (diffUTCTime, getCurrentTime)
import           Data.Time.Units     (Microsecond, fromMicroseconds)
import           Ether.Internal      (HasLens (..))

import           Pos.Context.Context (BlkSemaphore (..), GenesisStakeholders (..),
                                      GenesisUtxo (..), StartTime (..))
import           Pos.Core            (HeaderHash, SlotLeaders, StakeholderId, StakesMap)
import           Pos.Genesis         (genesisLeaders)
import           Pos.Lrc.Context     (lrcActionOnEpoch, lrcActionOnEpochReason, waitLrc)
<<<<<<< HEAD
import           Pos.Txp.Toil        (Utxo, mkGenesisTxpContext, utxoToStakes)
=======
import           Pos.Txp.Toil        (utxoToStakes)
import           Pos.Util.Util       (getKeys)
>>>>>>> bc18b64e

----------------------------------------------------------------------------
-- Genesis
----------------------------------------------------------------------------

genesisUtxoM ::
       (Functor m, MonadReader ctx m, HasLens GenesisUtxo ctx GenesisUtxo)
    => m GenesisUtxo
genesisUtxoM = view (lensOf @GenesisUtxo)

genesisStakesM ::
       (Functor m, MonadReader ctx m, HasLens GenesisUtxo ctx GenesisUtxo)
    => m StakesMap
genesisStakesM = views (lensOf @GenesisUtxo) $ utxoToStakes . unGenesisUtxo

genesisStakeholdersM ::
       (Functor m, MonadReader ctx m, HasLens GenesisStakeholders ctx GenesisStakeholders)
    => m (HashSet StakeholderId)
genesisStakeholdersM = views (lensOf @GenesisStakeholders) unGenesisStakeholders

genesisLeadersM ::
       (Functor m, MonadReader ctx m, HasLens GenesisUtxo ctx GenesisUtxo)
    => m SlotLeaders
genesisLeadersM = genesisLeaders <$> genesisUtxoM

----------------------------------------------------------------------------
-- Semaphore-related logic
----------------------------------------------------------------------------

takeBlkSemaphore
    :: (MonadIO m, MonadReader ctx m, HasLens BlkSemaphore ctx BlkSemaphore)
    => m HeaderHash
takeBlkSemaphore = takeMVar =<< views (lensOf @BlkSemaphore) unBlkSemaphore

putBlkSemaphore
    :: (MonadIO m, MonadReader ctx m, HasLens BlkSemaphore ctx BlkSemaphore)
    => HeaderHash -> m ()
putBlkSemaphore tip = flip putMVar tip =<< views (lensOf @BlkSemaphore) unBlkSemaphore

readBlkSemaphore
    :: (MonadIO m, MonadReader ctx m, HasLens BlkSemaphore ctx BlkSemaphore)
    => m HeaderHash
readBlkSemaphore = readMVar =<< views (lensOf @BlkSemaphore) unBlkSemaphore

----------------------------------------------------------------------------
-- Misc
----------------------------------------------------------------------------

-- | Returns node uptime based on current time and 'StartTime'.
getUptime :: (MonadIO m, MonadReader ctx m, HasLens StartTime ctx StartTime) => m Microsecond
getUptime = do
    curTime <- liftIO getCurrentTime
    startTime <- views (lensOf @StartTime) unStartTime
    let seconds = toRational $ curTime `diffUTCTime` startTime
    pure $ fromMicroseconds $ round $ seconds * 1000 * 1000<|MERGE_RESOLUTION|>--- conflicted
+++ resolved
@@ -36,12 +36,7 @@
 import           Pos.Core            (HeaderHash, SlotLeaders, StakeholderId, StakesMap)
 import           Pos.Genesis         (genesisLeaders)
 import           Pos.Lrc.Context     (lrcActionOnEpoch, lrcActionOnEpochReason, waitLrc)
-<<<<<<< HEAD
-import           Pos.Txp.Toil        (Utxo, mkGenesisTxpContext, utxoToStakes)
-=======
-import           Pos.Txp.Toil        (utxoToStakes)
-import           Pos.Util.Util       (getKeys)
->>>>>>> bc18b64e
+import           Pos.Txp.Toil        (mkGenesisTxpContext, utxoToStakes)
 
 ----------------------------------------------------------------------------
 -- Genesis

--- conflicted
+++ resolved
@@ -10,31 +10,19 @@
 
 import           Pos.Crypto.Hashing       (Hash)
 import           Pos.Crypto.SecretSharing (VssKeyPair, VssPublicKey,
-<<<<<<< HEAD
-                                           deterministicVssKeyGen,
-                                           toVssPublicKey)
-import           Pos.Crypto.Signing       (PublicKey, SecretKey, Signature,
-                                           Signed, mkSigned)
-import           Pos.Util.Arbitrary       (ArbitraryUnsafe (..),
-                                           arbitrarySizedSL)
-=======
                                            deterministicVssKeyGen)
 import           Pos.Crypto.Signing       (PublicKey, SecretKey, Signature, Signed,
                                            mkSigned)
 import           Pos.Util.Arbitrary       (ArbitraryUnsafe (..), arbitrarySizedSL)
->>>>>>> c1b0f80d
 
 instance ArbitraryUnsafe PublicKey where
     arbitraryUnsafe = Binary.decode <$> arbitrarySizedSL 32
 
 instance ArbitraryUnsafe SecretKey where
     arbitraryUnsafe = Binary.decode <$> arbitrarySizedSL 64
-<<<<<<< HEAD
-=======
 
 instance Arbitrary (Hash a) => ArbitraryUnsafe (Hash a) where
     arbitraryUnsafe = arbitrary
->>>>>>> c1b0f80d
 
 instance ArbitraryUnsafe (Signature a) where
     arbitraryUnsafe = Binary.decode <$> arbitrarySizedSL 64

--- conflicted
+++ resolved
@@ -7,15 +7,10 @@
     ( getWalletAccountIds
     , getAccountAddrsOrThrow
     , getWalletAddrMetas
+    , getWalletAddrs
     , rewrapTxError
-<<<<<<< HEAD
     , decodeCTypeOrFail
-=======
-    , decodeCIdOrFail
-    , decodeCAccountIdOrFail
-    , decodeCCoinOrFail
     , coinDistrToOutputs
->>>>>>> 596d6288
     ) where
 
 import           Universum
@@ -24,19 +19,12 @@
 import           Formatting                 (build, sformat, stext, (%))
 
 import           Pos.Client.Txp.Util        (TxError (..))
-<<<<<<< HEAD
+import           Pos.Core.Types             (Coin)
+import           Pos.Txp                    (TxOut (..), TxOutAux (..))
 import           Pos.Util.Servant           (FromCType (..), OriginType)
-import           Pos.Wallet.Web.ClientTypes (AccountId (..), CId, Wal)
-=======
-import           Pos.Txp                    (TxOut (..), TxOutAux (..))
-import           Pos.Types                  (Address, Coin)
-import           Pos.Util                   (maybeThrow)
-import           Pos.Util.Servant           (decodeCType)
-
-import           Pos.Wallet.Web.ClientTypes (AccountId (..), Addr, CAccountId, CCoin, CId,
-                                             CWAddressMeta, Wal, cIdToAddress,
-                                             coinFromCCoin)
->>>>>>> 596d6288
+import           Pos.Util.Util              (maybeThrow)
+import           Pos.Wallet.Web.ClientTypes (AccountId (..), Addr, CId,
+                                             CWAddressMeta (..), Wal)
 import           Pos.Wallet.Web.Error       (WalletError (..), rewrapToWalletError)
 import           Pos.Wallet.Web.State       (AddressLookupMode, WebWalletModeDB,
                                              getAccountIds, getAccountWAddresses)
@@ -61,6 +49,11 @@
     concatMapM (getAccountAddrsOrThrow lookupMode) =<<
     getWalletAccountIds cWalId
 
+getWalletAddrs
+    :: (WebWalletModeDB ctx m, MonadThrow m)
+    => AddressLookupMode -> CId Wal -> m [CId Addr]
+getWalletAddrs = (cwamId <<$>>) ... getWalletAddrMetas
+
 rewrapTxError
     :: forall m a. MonadCatch m
     => Text -> m a -> m a
@@ -70,37 +63,18 @@
   where
     sbuild = sformat (stext%": "%build) prefix
 
-<<<<<<< HEAD
 decodeCTypeOrFail :: (MonadThrow m, FromCType c) => c -> m (OriginType c)
 decodeCTypeOrFail = either wrongAddress pure . decodeCType
   where wrongAddress err = throwM . DecodeError $
             sformat ("Error while decoding CId: "%stext) err
-=======
--- TODO: probably poor naming
-decodeCIdOrFail :: MonadThrow m => CId w -> m Address
-decodeCIdOrFail = either wrongAddress pure . cIdToAddress
-  where wrongAddress err = throwM . DecodeError $
-            sformat ("Error while decoding CId: "%stext) err
-
--- TODO: these two could be removed if we decide to encode endpoint result
--- to CType automatically
-decodeCAccountIdOrFail :: MonadThrow m => CAccountId -> m AccountId
-decodeCAccountIdOrFail = either wrongAddress pure . decodeCType
-  where wrongAddress err = throwM . DecodeError $
-            sformat ("Error while decoding CAccountId: "%stext) err
-
-decodeCCoinOrFail :: MonadThrow m => CCoin -> m Coin
-decodeCCoinOrFail c =
-    coinFromCCoin c `whenNothing` throwM (DecodeError "Wrong coin format")
 
 coinDistrToOutputs
     :: MonadThrow m
     => NonEmpty (CId Addr, Coin)
     -> m (NonEmpty TxOutAux)
 coinDistrToOutputs distr = do
-    addrs <- mapM decodeCIdOrFail cAddrs
+    addrs <- mapM decodeCTypeOrFail cAddrs
     pure $ NE.zipWith mkTxOut addrs coins
   where
     (cAddrs, coins) = NE.unzip distr
-    mkTxOut addr coin = TxOutAux (TxOut addr coin) []
->>>>>>> 596d6288
+    mkTxOut addr coin = TxOutAux (TxOut addr coin) []
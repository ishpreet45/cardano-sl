--- conflicted
+++ resolved
@@ -64,15 +64,8 @@
 import           Pos.Client.Txp.Addresses         (MonadAddresses (..))
 import           Pos.Client.Txp.Balances          (getOwnUtxos)
 import           Pos.Client.Txp.History           (TxHistoryEntry (..))
-<<<<<<< HEAD
 import           Pos.Client.Txp.Util              (computeTxFee)
-import           Pos.Communication                (OutSpecs, SendActions, sendTxOuts,
-=======
-import           Pos.Client.Txp.Util              (TxError (..), createMTx,
-                                                   overrideTxDistrBoot,
-                                                   overrideTxOutDistrBoot)
 import           Pos.Communication                (OutSpecs, SendActions (..), sendTxOuts,
->>>>>>> e743ac30
                                                    submitMTx, submitRedemptionTx)
 import           Pos.Constants                    (curSoftwareVersion, isDevelopment)
 import           Pos.Context                      (GenesisUtxo)
@@ -87,11 +80,6 @@
                                                    redeemDeterministicKeyGen,
                                                    redeemToPublic, withSafeSigner,
                                                    withSafeSigner)
-<<<<<<< HEAD
-import           Pos.Discovery                    (getPeers)
-=======
-import           Pos.DB.Class                     (gsAdoptedBVData)
->>>>>>> e743ac30
 import           Pos.Genesis                      (genesisDevHdwSecretKeys)
 import           Pos.Reporting.MemState           (HasReportServers (..),
                                                    HasReportingContext (..))
@@ -582,12 +570,10 @@
     -> MoneySource
     -> NonEmpty (CId Addr, Coin)
     -> m CTx
-<<<<<<< HEAD
-sendMoney sendActions passphrase moneySource dstDistr = do
+sendMoney SendActions{..} passphrase moneySource dstDistr = do
     addrMetas' <- getMoneySourceAddresses moneySource
     addrMetas <- nonEmpty addrMetas' `whenNothing`
         throwM (RequestError "Given money source has no addresses!")
-    na <- getPeers
     sks <- forM addrMetas $ getSKByAccAddr passphrase
     srcAddrs <- forM addrMetas $ decodeCIdOrFail . cwamId
 
@@ -596,7 +582,7 @@
         relatedAccount <- getSomeMoneySourceAccount moneySource
         outputs <- coinDistrToOutputs dstDistr
         TxAux {taTx = tx} <- rewrapTxError "Cannot send transaction" $
-            submitMTx sendActions hdwSigner (toList na) outputs (relatedAccount, passphrase)
+            submitMTx enqueueMsg hdwSigner outputs (relatedAccount, passphrase)
 
         ownUtxo <- getOwnUtxos $ toList srcAddrs
         let txHash    = hash tx
@@ -620,41 +606,6 @@
             THEntry txHash tx inpTxOuts Nothing inpAddrs dstAddrs ts
         ctsOutgoing ctxs `whenNothing` throwM noOutgoingTx
   where
-=======
-sendMoney SendActions {..} passphrase moneySource dstDistr = do
-    (spendings, outputs) <- prepareTx passphrase moneySource dstDistr
-    sendDo spendings outputs
-  where
-    sendDo
-        :: WalletWebMode m
-        => NonEmpty (CWAddressMeta, TxOut)
-        -> NonEmpty TxOutAux
-        -> m CTx
-    sendDo spendings outputs = do
-        let inputMetas = NE.map fst spendings
-        let inpTxOuts = toList $ NE.map snd spendings
-        sks <- forM inputMetas $ getSKByAccAddr passphrase
-        srcAddrs <- forM inputMetas $ decodeCIdOrFail . cwamId
-        let dstAddrs = txOutAddress . toaOut <$> toList outputs
-        withSafeSigners passphrase sks $ \ss -> do
-            let hdwSigner = NE.zip ss srcAddrs
-            TxAux {taTx = tx} <- rewrapTxError "Cannot send transaction" $
-                submitMTx enqueueMsg hdwSigner outputs
-            logInfo $
-                sformat ("Successfully spent money from "%
-                         listF ", " addressF % " addresses on " %
-                         listF ", " addressF)
-                (toList srcAddrs)
-                dstAddrs
-            -- TODO: this should be removed in production
-            let txHash    = hash tx
-                srcWallet = getMoneySourceWallet moneySource
-            ts <- Just <$> getCurrentTimestamp
-            ctxs <- addHistoryTx srcWallet $
-                THEntry txHash tx inpTxOuts Nothing (toList srcAddrs) dstAddrs ts
-            ctsOutgoing ctxs `whenNothing` throwM noOutgoingTx
-
->>>>>>> e743ac30
     noOutgoingTx = InternalError "Can't report outgoing transaction"
     -- TODO eliminate copy-paste
     listF separator formatter =

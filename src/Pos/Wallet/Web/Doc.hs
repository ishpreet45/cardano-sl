{-# LANGUAGE DataKinds #-}

-- | Documentation of wallet web API.

module Pos.Wallet.Web.Doc
       ( walletDocsText
       , walletTableDocsText
       ) where

import           Control.Lens               ((<>~))
import qualified Data.ByteString.Char8      as BSC
import qualified Data.HashMap.Strict        as HM
import           Data.String                as DS
import           Data.Time                  (defaultTimeLocale, parseTimeOrError)
import           Data.Time.Clock.POSIX      (POSIXTime, utcTimeToPOSIXSeconds)
import           Network.HTTP.Types.Method  (methodDelete, methodGet, methodPost,
                                             methodPut)
import           Servant.API                (Capture, QueryParam)
import           Servant.Docs               (API, Action, DocCapture (..), DocIntro (..),
                                             DocNote (..), DocQueryParam (..), Endpoint,
                                             ExtraInfo (..), ParamKind (Normal),
                                             ToCapture (toCapture), ToParam (toParam),
                                             ToSample (toSamples), apiEndpoints,
                                             apiIntros, capDesc, capSymbol, captures,
                                             defAction, defEndpoint, defaultDocOptions,
                                             docsWith, introBody, introTitle, markdown,
                                             method, noteBody, notes, paramDesc,
                                             paramName, params, path, pretty,
                                             singleSample)
import           System.IO.Unsafe           (unsafePerformIO)
import           Universum

import           Data.Default               (Default (def))
import           Pos.Aeson.ClientTypes      ()
import           Pos.Constants              (curSoftwareVersion)
import           Pos.Crypto                 (keyGen)
import           Pos.Types                  (BlockVersion (..), Coin, SoftwareVersion,
                                             makePubKeyAddress, mkCoin)
import           Pos.Util.BackupPhrase      (BackupPhrase)
import           Pos.Wallet.Web.Api         (walletApi)
<<<<<<< HEAD
import           Pos.Wallet.Web.ClientTypes (CAccount (..), CAccountAddress (..),
                                             CAccountAddress, CAddress (..),
                                             CCurrency (..), CHash (..),
                                             CInitialized (..), CMaybe (..), CPassPhrase,
                                             CProfile (..), CTType (..), CTx (..), CTxId,
                                             CTxMeta (..), CUpdateInfo (..), CWallet (..),
                                             CWalletAddress (..), CWalletAddress,
                                             CWalletInit (..), CWalletMeta (..),
                                             CWalletRedeem (..), CWalletSet (..),
                                             CWalletSetAddress (..), CWalletSetInit (..),
                                             CWalletSetInit (..), SyncProgress,
=======
import           Pos.Wallet.Web.ClientTypes (CAddress (..), CCurrency (..), CHash (..),
                                             CInitialized (..), CPassPhrase,
                                             CProfile (..), CTType (..), CTx (..), CTxId,
                                             CTxMeta (..), CUpdateInfo (..), CWallet (..),
                                             CWalletAssurance (..), CWalletInit (..),
                                             CWalletMeta (..), CWalletRedeem (..),
                                             CWalletType (..), SyncProgress,
>>>>>>> 9f6e9bd5
                                             addressToCAddress, mkCTxId)
import           Pos.Wallet.Web.Error       (WalletError (..))



walletDocs :: API
walletDocs = docsWith defaultDocOptions intros extras (Servant.Docs.pretty walletApi)

walletDocsText :: Text
walletDocsText = toText $ markdown walletDocs

walletTableDocsText :: Text
walletTableDocsText = toText $ markdownTable walletDocs

intros :: [DocIntro]
intros = [DocIntro "Wallet Backend API"
    [ "Currently, the wallet's API provides a series of methods to work with wallets. \
      \The `servant` Haskell library that provides a modular approach to API-building was used. \
      \This library uses combinators to both build atomic HTTP actions and to glue these atomic \
      \methods together to form larger and more complete APIs."
    , "If the event requests fail, there is a `WalletError` type, \
      \which is simply a wrapper over `Text` to show what happened."
    , "Please note that:"
    , "* The code `Post '[JSON]` and `Get '[JSON]` indicates that the type of the contents \
      \in the message will be `[JSON]`. \n* `ReqBody '[JSON] t` extracts the request \
      \body `[JSON]` as a value of type `t`."
    , "Currently, the wallet's API supports the following operations (see Comments below):"]
    ]

-- [CSL-234]: this is unsafe solution, but I didn't manage to make
-- safe one work :(
extras :: ExtraInfo api
extras =
    ExtraInfo . HM.fromList $
    [ (defEndpoint  & path <>~ ["api", "wallets"] & method .~ methodGet
    , defAction & notes <>~ [ DocNote "Description" ["Fetch all wallets to which the system has access to."] ])
    , (defEndpoint  & path <>~ ["api", "wallets"] & method .~ methodPost
    , defAction & notes <>~ [ DocNote "Description" ["Create a new wallet."] ])
    , (defEndpoint  & path <>~ ["api", "wallets", ":walletId"] & method .~ methodGet
    , defAction & notes <>~ [ DocNote "Description" ["Fetch the wallet related to a given address address, if it exists."] ])
    , (defEndpoint  & path <>~ ["api", "wallets", ":walletId"] & method .~ methodDelete
    , defAction & notes <>~ [ DocNote "Description" ["Delete the wallet associated to an address."] ])
    , (defEndpoint  & path <>~ ["api", "wallets", ":walletId"] & method .~ methodPut
    , defAction & notes <>~ [ DocNote "Description" ["Given an address and wallet meta-information, update the address’ wallet."] ])
    , (defEndpoint  & path <>~ ["api", "wallets", "keys"] & method .~ methodPost
    , defAction & notes <>~ [ DocNote "Description" ["Import wallet from a key."] ])
    , (defEndpoint  & path <>~ ["api", "wallets", "restore"] & method .~ methodPost
    , defAction & notes <>~ [ DocNote "Description" ["Recover the wallet associated to the given backup information `[3]`, if it exists."] ])
    , (defEndpoint  & path <>~ ["api", "addresses"] & method .~ methodGet
    , defAction & notes <>~ [ DocNote "Description" ["Returns all addresses contained in wallet."] ])
    , (defEndpoint  & path <>~ ["api", "addresses", ":address", "currencies", ":currency"] & method .~ methodGet
    , defAction & notes <>~ [ DocNote "Description" ["Reply with `True` if the address is valid, and `False` otherwise. `[4]`"] ])
    , (defEndpoint  & path <>~ ["api", "profile"] & method .~ methodGet
    , defAction & notes <>~ [ DocNote "Description" ["Fetch the client’s current user profile - the datatype CProfile. [5]"] ])
    , (defEndpoint  & path <>~ ["api", "profile"] & method .~ methodPost
    , defAction & notes <>~ [ DocNote "Description" ["Update the user’s profile, returning the new one in the process."] ])
    , (defEndpoint  & path <>~ ["api", "update"] & method .~ methodGet
    , defAction & notes <>~ [ DocNote "Description" ["Fetch information related to the next update."] ])
    , (defEndpoint  & path <>~ ["api", "update"] & method .~ methodPost
    , defAction & notes <>~ [ DocNote "Description" ["Apply the system’s most recent update."] ])
    , (defEndpoint  & path <>~ ["api", "settings", "slots", "duration"] & method .~ methodGet
    , defAction & notes <>~ [ DocNote "Description" ["Fetch the value of current slot duration."] ])
    , (defEndpoint  & path <>~ ["api", "settings", "sync", "progress"] & method .~ methodGet
    , defAction & notes <>~ [ DocNote "Description" ["Synchronization progress."] ])
    , (defEndpoint  & path <>~ ["api", "settings", "version"] & method .~ methodGet
    , defAction & notes <>~ [ DocNote "Description" ["Fetch the system’s version."] ])
    , (defEndpoint  & path <>~ ["api", "redemptions", "ada"] & method .~ methodPost
    , defAction & notes <>~ [ DocNote "Description" ["Redeem ADA from a token `[6]`, create and return a wallet with the redeemded ADA."] ])
    , (defEndpoint  & path <>~ ["api", "test", "reset"] & method .~ methodPost
    , defAction & notes <>~ [ DocNote "Description" ["The key reset when running `dev` mode."] ])
    , (defEndpoint  & path <>~ ["api", "txs", "histories", ":address"] & method .~ methodGet
    , defAction & notes <>~ [ DocNote "Description" ["Fetch a tuple with the list of transactions where the address took part in the \
      \index interval [skip + 1, limit], and its length. `[2]`"] ])
    , (defEndpoint  & path <>~ ["api", "txs", "histories", ":address", ":search"] & method .~ methodGet
    , defAction & notes <>~ [ DocNote "Description" ["Fetch a tuple with the list of transactions whose title has search as an infix, \
      \in the index interval [skip + 1, limit], and its length. `[2]`"] ])
    , (defEndpoint  & path <>~ ["api", "txs", "payments", ":address", ":transaction"] & method .~ methodPost
    , defAction & notes <>~ [ DocNote "Description" ["Add the transaction which has the given ID to the wallet’s transaction history, \
      \if such a transaction exists."] ])
    , (defEndpoint  & path <>~ ["api", "txs", "payments", ":from", ":to", ":amount"] & method .~ methodPost
    , defAction & notes <>~ [ DocNote "Description" ["Send coins in the default currency (presently, `ADA`) from an origin address \
      \to a destination address, without any transaction message or description. `[1]`"] ])
    , (defEndpoint  & path <>~ ["api", "txs", "payments", ":from", ":to", ":amount", ":currency", ":title", ":description"] & method .~ methodPost
    , defAction & notes <>~ [ DocNote "Description" ["Send coins with currency \
      \(presently, `ADA`) from an origin address to a destination address, with title and description."] ])
    , (defEndpoint  & path <>~ ["api", "reporting", "initialized"] & method .~ methodPost
    , defAction & notes <>~ [ DocNote "Description" ["Initialize reporting."] ])
    ]

----------------------------------------------------------------------------
-- Orphan instances
----------------------------------------------------------------------------

instance ToCapture (Capture "walletId" CWalletAddress) where
    toCapture Proxy =
        DocCapture
        { _capSymbol = "walletId"
        , _capDesc = "Address of wallet."
        }

instance ToCapture (Capture "walletSetId" CWalletSetAddress) where
    toCapture Proxy =
        DocCapture
        { _capSymbol = "walletSetId"
        , _capDesc = "Address of wallet set."
        }

instance ToCapture (Capture "walletSetId" (CMaybe CWalletSetAddress)) where
    toCapture Proxy =
        DocCapture
        { _capSymbol = "walletSetId"
        , _capDesc = "Wallet filter, by wallet set address."
        }

instance ToCapture (Capture "from" CAccountAddress) where
    toCapture Proxy =
        DocCapture
        { _capSymbol = "from"
        , _capDesc = "Address from which coins should be sent."
        }

instance ToCapture (Capture "to" CAccountAddress) where
    toCapture Proxy =
        DocCapture
        { _capSymbol = "to"
        , _capDesc = "Destination address."
        }

instance ToCapture (Capture "amount" Coin) where
    toCapture Proxy =
        DocCapture
        { _capSymbol = "amount"
        , _capDesc = "Amount of coins to send."
        }

instance ToCapture (Capture "address" CAccountAddress) where
    toCapture Proxy =
        DocCapture
        { _capSymbol = "address"
        , _capDesc = "Address, history of which should be fetched"
        }

instance ToCapture (Capture "address" (CMaybe CAccountAddress)) where
    toCapture Proxy =
        DocCapture
        { _capSymbol = "address"
        , _capDesc = "Address, history of which should be fetched"
        }

instance ToCapture (Capture "index" Word) where
    toCapture Proxy =
        DocCapture
        { _capSymbol = "index"
        , _capDesc = "Index of address to delete"
        }

instance ToCapture (Capture "transaction" CTxId) where
    toCapture Proxy =
        DocCapture
        { _capSymbol = "transaction"
        , _capDesc = "Transaction id"
        }

instance ToCapture (Capture "address" Text) where
    toCapture Proxy =
        DocCapture
        { _capSymbol = "address"
        , _capDesc = "Address"
        }

instance ToCapture (Capture "description" Text) where
    toCapture Proxy =
        DocCapture
        { _capSymbol = "description"
        , _capDesc = "Transaction description"
        }

instance ToCapture (Capture "title" Text) where
    toCapture Proxy =
        DocCapture
        { _capSymbol = "title"
        , _capDesc = "Transaction title"
        }

instance ToCapture (Capture "search" Text) where
    toCapture Proxy =
        DocCapture
        { _capSymbol = "search"
        , _capDesc = "Wallet title search pattern"
        }

instance ToParam (QueryParam "skip" Word) where
    toParam Proxy =
        DocQueryParam
        { _paramName    = "skip"
        , _paramValues  = ["0", "100"]
        , _paramDesc    = "Skip this many transactions"
        , _paramKind    = Normal
        }

instance ToParam (QueryParam "limit" Word) where
    toParam Proxy =
        DocQueryParam
        { _paramName    = "limit"
        , _paramValues  = ["0", "100"]
        , _paramDesc    = "Max numbers of transactions to return"
        , _paramKind    = Normal
        }

instance ToCapture (Capture "currency" CCurrency) where
    toCapture Proxy =
        DocCapture
        { _capSymbol = "currency"
        , _capDesc = "Currency"
        }

instance ToCapture (Capture "time" POSIXTime) where
    toCapture Proxy =
        DocCapture
        { _capSymbol = "time"
        , _capDesc = "Postpone update until specific date/time"
        }

instance ToCapture (Capture "key" FilePath) where
    toCapture Proxy =
        DocCapture
        { _capSymbol = "key"
        , _capDesc = "File path to the secret key"
        }

instance ToCapture (Capture "passphrase" CPassPhrase) where
    toCapture Proxy =
        DocCapture
        { _capSymbol = "passphrase"
        , _capDesc = "Passphrase to wallet"
        }

-- sample data --
--------------------------------------------------------------------------------
posixTime :: POSIXTime
posixTime = utcTimeToPOSIXSeconds (parseTimeOrError True defaultTimeLocale "%F" "2017-12-03")

cWalletMeta :: CWalletMeta
cWalletMeta = CWalletMeta
                { cwType      = CWTPersonal
                , cwCurrency  = ADA
                , cwName      = "Personal Wallet"
                , cwAssurance = CWANormal
                , cwUnit      = 0
                }

ctxMeta :: CTxMeta
ctxMeta = CTxMeta
      { ctmCurrency    = ADA
      , ctmTitle       = "Transaction"
      , ctmDescription = "Transaction from A to B"
      , ctmDate        = posixTime
      }

--------------------------------------------------------------------------------

instance ToSample WalletError where
    toSamples Proxy = singleSample (Internal "Sample error")

instance ToSample CWalletRedeem where
    toSamples Proxy = singleSample sample
      where
        sample = CWalletRedeem
            { crWalletId = CWalletAddress
                { cwaWSAddress = cWalletSetAddressSample
                , cwaIndex   = 1
                }
            , crSeed     = "1354644684681"
            }

instance ToSample Coin where
    toSamples Proxy = singleSample (mkCoin 100500)

-- instance ToSample Address where
--     toSamples Proxy = singleSample $ genesisAddresses !! 0
--
-- FIXME!
instance ToSample CHash where
    toSamples Proxy = singleSample $ CHash "1fi9sA3pRt8bKVibdun57iyWG9VsWZscgQigSik6RHoF5Mv"

cAccountAddressSample :: CAccountAddress
cAccountAddressSample = CAccountAddress
    { caaWSAddress    = cWalletSetAddressSample
    , caaWalletIndex  = 1
    , caaAccountIndex = 216
    , caaAddress      = CAddress $ CHash "1fSCHaQhy6L7Rfjn9xR2Y5H7ZKkzKLMXKYLyZvwWVffQwkQ"
    }

cWalletSetAddressSample :: CWalletSetAddress
cWalletSetAddressSample =
    CWalletSetAddress $
    CAddress $
    CHash "1fi9sA3pRt8bKVibdun57iyWG9VsWZscgQigSik6RHoF5Mv"

instance ToSample CWallet where
    toSamples Proxy = singleSample sample
      where
        sample = CWallet
<<<<<<< HEAD
            { cwAddress  = CWalletAddress
                { cwaWSAddress = cWalletSetAddressSample
                , cwaIndex     = 1
                }
            , cwMeta     = def
            , cwAccounts =
                [ CAccount
                    { caAddress = cAccountAddressSample
                    , caAmount = mkCoin 0
                    }
                ]
=======
            { cwAddress = CAddress $ CHash "1fSCHaQhy6L7Rfjn9xR2Y5H7ZKkzKLMXKYLyZvwWVffQwkQ"
            , cwAmount  = mkCoin 0
            , cwMeta    = cWalletMeta
>>>>>>> 9f6e9bd5
            }

instance ToSample CWalletMeta where
    toSamples Proxy = singleSample sample
      where
<<<<<<< HEAD
        sample = def
=======
        sample = cWalletMeta
>>>>>>> 9f6e9bd5

instance ToSample CWalletInit where
    toSamples Proxy = singleSample sample
      where
        sample = CWalletInit
<<<<<<< HEAD
            { cwInitMeta = def
            , cwInitWSetId = cWalletSetAddressSample
            }

instance ToSample CWalletSet where
    toSamples Proxy = singleSample sample
      where
        sample = CWalletSet
            { cwsAddress  = cWalletSetAddressSample
            , cwsWSetMeta = def
            , cwsWalletsNumber = 3
            }

instance ToSample CAccount where
    toSamples Proxy = singleSample sample
      where
        sample = CAccount
            { caAddress = cAccountAddressSample
            , caAmount  = mkCoin 5
            }

instance ToSample CWalletSetInit where
    toSamples Proxy = singleSample sample
      where
        sample = CWalletSetInit
            { cwsInitMeta = def
            }

instance ToSample CWalletAddress where
    toSamples Proxy = singleSample sample
      where
        sample = CWalletAddress
            { cwaWSAddress = cWalletSetAddressSample
            , cwaIndex   = 2
=======
            { cwBackupPhrase = backupPhrase
            , cwInitMeta     = cWalletMeta
>>>>>>> 9f6e9bd5
            }

instance ToSample CAccountAddress where
    toSamples Proxy = singleSample sample
      where
        sample = cAccountAddressSample

instance ToSample CUpdateInfo where
    toSamples Proxy = singleSample sample
      where
        sample = CUpdateInfo
            { cuiSoftwareVersion = curSoftwareVersion
            , cuiBlockVesion     = BlockVersion
                                    { bvMajor = 25
                                    , bvMinor = 12
                                    , bvAlt   = 3
                                    }
            , cuiScriptVersion   = 15
            , cuiImplicit        = False
            , cuiVotesFor        = 2
            , cuiVotesAgainst    = 3
            , cuiPositiveStake   = mkCoin 10
            , cuiNegativeStake   = mkCoin 3
            }


instance ToSample CAddress where
    toSamples Proxy = singleSample . addressToCAddress . makePubKeyAddress . fst $
        unsafePerformIO keyGen

-- FIXME: this is required because of Wallet.Web.Api `type Cors...`
-- I don't really what should be sample for Cors ?
instance ToSample Text where
    toSamples Proxy = singleSample "Sample CORS"

instance ToSample () where
    toSamples Proxy = singleSample ()

instance ToSample CTx where
    toSamples Proxy = singleSample sample
      where
        sample = CTx
            { ctId            = mkCTxId "1fSCHaQhy6L7Rfjn9xR2Y5H7ZKkzKLMXKYLyZvwWVffQwkQ"
            , ctAmount        = mkCoin 0
            , ctConfirmations = 10
            , ctType          = CTOut ctxMeta
            , ctAccAddr       = cAccountAddressSample
            }

instance ToSample CTxMeta where
    toSamples Proxy = singleSample sample
      where
        sample = ctxMeta

instance ToSample CProfile where
    toSamples Proxy = singleSample sample
      where
        sample =
            CProfile
            { cpLocale      = ""
            }

instance ToSample Word where
    toSamples Proxy = singleSample (101 :: Word)

instance ToSample BackupPhrase where
    toSamples Proxy = singleSample sample
      where
        sample = def

instance ToSample SoftwareVersion where
    toSamples Proxy = singleSample curSoftwareVersion

instance ToSample SyncProgress where
    toSamples Proxy = singleSample def

instance ToSample CInitialized where
    toSamples Proxy = singleSample $ CInitialized 123 456


--
--instance ToSample Tx where
--    toSamples Proxy = singleSample $ Tx [TxIn hsh idx] [out]
--      where ((hsh, idx), (out, _)) = M.toList (genesisUtxo def) !! 0

-- | Generate documentation in Markdown table format for the given 'API'.
markdownTable :: API -> String
markdownTable api = DS.unlines $
    introsStr (api ^. apiIntros)
    ++ ["| API | Endpoint | Parameter | Optional parameters | Description |"]
    ++ ["|-----|----------|-----------|---------------------|-------------|"]
    ++ (concatMap (uncurry printEndpoint) . sort . HM.toList $ api ^. apiEndpoints)

  where showPath :: [String] -> String
        showPath [] = "/"
        showPath ps = concatMap ('/' :) ps

        printEndpoint :: Endpoint -> Action -> [String]
        printEndpoint endpoint action =
            ["| " ++ str ++
            " | " ++ capturesStr (action ^. captures) ++
            " | " ++ paramsStr (action ^. params) ++
            " | " ++ notesStr (action ^. notes) ++
            " | "]
          where
            str = BSC.unpack (endpoint^.method) ++ " |" ++ " " ++ showPath (endpoint ^. path)

        introsStr :: [DocIntro] -> [String]
        introsStr = concatMap introStr
          where
            introStr :: DocIntro -> [String]
            introStr i =
                ("## " ++ i ^. introTitle) :
                "" :
                intersperse "" (i ^. introBody) ++
                [""]

        capturesStr :: [DocCapture] -> String
        capturesStr [] = []
        capturesStr l = concatMap captureStr l
          where
            captureStr cap = "`" ++ (cap ^. capSymbol) ++ "` - " ++ (cap ^. capDesc) ++ "<br/> "

        paramsStr :: [DocQueryParam] -> String
        paramsStr [] = []
        paramsStr l = concatMap paramStr l
          where
            paramStr param = "`" ++ param ^. paramName ++ "` - " ++ param ^. paramDesc ++ "<br/> "

        notesStr :: [DocNote] -> String
        notesStr = concatMap noteStr
          where
            noteStr :: DocNote -> String
            noteStr nt = DS.unwords (nt ^. noteBody) ++ "<br/> "
            -- noteStr nt = nt ^. noteTitle ++ " - " ++ DS.unwords (nt ^. noteBody) ++ "<br/> "<|MERGE_RESOLUTION|>--- conflicted
+++ resolved
@@ -38,7 +38,6 @@
                                              makePubKeyAddress, mkCoin)
 import           Pos.Util.BackupPhrase      (BackupPhrase)
 import           Pos.Wallet.Web.Api         (walletApi)
-<<<<<<< HEAD
 import           Pos.Wallet.Web.ClientTypes (CAccount (..), CAccountAddress (..),
                                              CAccountAddress, CAddress (..),
                                              CCurrency (..), CHash (..),
@@ -50,15 +49,6 @@
                                              CWalletRedeem (..), CWalletSet (..),
                                              CWalletSetAddress (..), CWalletSetInit (..),
                                              CWalletSetInit (..), SyncProgress,
-=======
-import           Pos.Wallet.Web.ClientTypes (CAddress (..), CCurrency (..), CHash (..),
-                                             CInitialized (..), CPassPhrase,
-                                             CProfile (..), CTType (..), CTx (..), CTxId,
-                                             CTxMeta (..), CUpdateInfo (..), CWallet (..),
-                                             CWalletAssurance (..), CWalletInit (..),
-                                             CWalletMeta (..), CWalletRedeem (..),
-                                             CWalletType (..), SyncProgress,
->>>>>>> 9f6e9bd5
                                              addressToCAddress, mkCTxId)
 import           Pos.Wallet.Web.Error       (WalletError (..))
 
@@ -301,15 +291,6 @@
 posixTime :: POSIXTime
 posixTime = utcTimeToPOSIXSeconds (parseTimeOrError True defaultTimeLocale "%F" "2017-12-03")
 
-cWalletMeta :: CWalletMeta
-cWalletMeta = CWalletMeta
-                { cwType      = CWTPersonal
-                , cwCurrency  = ADA
-                , cwName      = "Personal Wallet"
-                , cwAssurance = CWANormal
-                , cwUnit      = 0
-                }
-
 ctxMeta :: CTxMeta
 ctxMeta = CTxMeta
       { ctmCurrency    = ADA
@@ -362,7 +343,6 @@
     toSamples Proxy = singleSample sample
       where
         sample = CWallet
-<<<<<<< HEAD
             { cwAddress  = CWalletAddress
                 { cwaWSAddress = cWalletSetAddressSample
                 , cwaIndex     = 1
@@ -374,27 +354,17 @@
                     , caAmount = mkCoin 0
                     }
                 ]
-=======
-            { cwAddress = CAddress $ CHash "1fSCHaQhy6L7Rfjn9xR2Y5H7ZKkzKLMXKYLyZvwWVffQwkQ"
-            , cwAmount  = mkCoin 0
-            , cwMeta    = cWalletMeta
->>>>>>> 9f6e9bd5
             }
 
 instance ToSample CWalletMeta where
     toSamples Proxy = singleSample sample
       where
-<<<<<<< HEAD
         sample = def
-=======
-        sample = cWalletMeta
->>>>>>> 9f6e9bd5
 
 instance ToSample CWalletInit where
     toSamples Proxy = singleSample sample
       where
         sample = CWalletInit
-<<<<<<< HEAD
             { cwInitMeta = def
             , cwInitWSetId = cWalletSetAddressSample
             }
@@ -429,10 +399,6 @@
         sample = CWalletAddress
             { cwaWSAddress = cWalletSetAddressSample
             , cwaIndex   = 2
-=======
-            { cwBackupPhrase = backupPhrase
-            , cwInitMeta     = cWalletMeta
->>>>>>> 9f6e9bd5
             }
 
 instance ToSample CAccountAddress where

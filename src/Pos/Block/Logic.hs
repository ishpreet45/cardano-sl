--- conflicted
+++ resolved
@@ -18,30 +18,7 @@
        , withBlkSemaphore
        ) where
 
-<<<<<<< HEAD
-import           Control.Lens           (view, (^.))
-import           Control.Monad.Catch    (onException)
-import           Data.Default           (Default (def))
-import           Data.List.NonEmpty     (NonEmpty)
-import qualified Data.Text              as T
-import           Serokell.Util.Verify   (VerificationRes (..))
-import           Universum
-
-import           Pos.Constants          (k)
-import           Pos.Context            (putBlkSemaphore, takeBlkSemaphore)
-import           Pos.Crypto             (hash)
-import           Pos.Modern.DB          (MonadDB)
-import qualified Pos.Modern.DB          as DB
-import           Pos.Modern.Txp.Storage (txApplyBlocks, txRollbackBlocks, txVerifyBlocks)
-import           Pos.Slotting           (getCurrentSlot)
-import           Pos.Ssc.Class          (Ssc)
-import           Pos.Types              (Block, BlockHeader, HeaderHash, Undo,
-                                         VerifyHeaderParams (..), blockHeader,
-                                         difficultyL, getEpochOrSlot, headerSlot,
-                                         prevBlockL, verifyHeader, vhpVerifyConsensus)
-import           Pos.WorkMode           (WorkMode)
-=======
-import           Control.Lens         ((^.))
+import           Control.Lens         (view, (^.))
 import           Control.Monad.Catch  (onException)
 import           Data.Default         (Default (def))
 import           Data.List.NonEmpty   (NonEmpty)
@@ -49,16 +26,20 @@
 import           Serokell.Util.Verify (VerificationRes (..))
 import           Universum
 
+import           Pos.Constants        (k)
 import           Pos.Context          (putBlkSemaphore, takeBlkSemaphore)
+import           Pos.Crypto           (hash)
+import           Pos.Modern.DB        (MonadDB)
 import qualified Pos.Modern.DB        as DB
 import           Pos.Modern.Txp.Logic (txApplyBlocks, txRollbackBlocks, txVerifyBlocks)
 import           Pos.Slotting         (getCurrentSlot)
+import           Pos.Ssc.Class        (Ssc)
 import           Pos.Types            (Block, BlockHeader, HeaderHash, Undo,
                                        VerifyHeaderParams (..), blockHeader, difficultyL,
-                                       headerSlot, prevBlockL, verifyHeader,
-                                       vhpVerifyConsensus)
+                                       getEpochOrSlot, headerSlot, prevBlockL,
+                                       verifyHeader, vhpVerifyConsensus)
 import           Pos.WorkMode         (WorkMode)
->>>>>>> 60a8614b
+
 
 -- | Result of header classification.
 data ClassifyHeaderRes
@@ -124,7 +105,6 @@
     => [BlockHeader ssc] -> m ClassifyHeaderRes
 classifyHeaders = notImplemented
 
-<<<<<<< HEAD
 -- | Takes a starting header hash and queries blockchain until some
 -- condition is true or parent wasn't found. Returns headers newest
 -- first.
@@ -198,9 +178,7 @@
                 | otherwise    = selGo es ii $ succ skipped
         in selGo elems ixs 0
 
-=======
 -- CHECK: @verifyBlocksLogic
->>>>>>> 60a8614b
 -- | Verify blocks received from network. Head is expected to be the
 -- oldest blocks. If parent of head is not our tip, verification
 -- fails. This function checks everything from block, including

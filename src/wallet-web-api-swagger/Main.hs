{-# LANGUAGE AllowAmbiguousTypes #-}
{-# LANGUAGE DataKinds           #-}
{-# LANGUAGE FlexibleContexts    #-}
{-# LANGUAGE FlexibleInstances   #-}
{-# LANGUAGE KindSignatures      #-}
{-# LANGUAGE OverloadedLists     #-}
{-# LANGUAGE OverloadedStrings   #-}
{-# LANGUAGE RankNTypes          #-}
{-# LANGUAGE ScopedTypeVariables #-}
{-# LANGUAGE TypeApplications    #-}
{-# LANGUAGE TypeOperators       #-}

module Main
  ( main
  ) where

import           Control.Lens                       (mapped, (?~))
import           Data.Aeson                         (encode)
import qualified Data.ByteString.Lazy.Char8         as BSL8
import           Data.Swagger                       (NamedSchema (..), Operation, Swagger,
                                                     SwaggerType (..), ToParamSchema (..),
                                                     ToSchema (..), declareNamedSchema,
                                                     declareSchemaRef,
                                                     defaultSchemaOptions, description,
                                                     format, genericDeclareNamedSchema,
                                                     host, info, name, properties,
                                                     required, title, type_, version)
import           Data.Typeable                      (Typeable, typeRep)
import           Data.Version                       (showVersion)
import           Options.Applicative.Simple         (execParser, footer, fullDesc, header,
                                                     help, helper, infoOption, long,
                                                     progDesc)
import qualified Options.Applicative.Simple         as S
import           Servant                            ((:>))
import           Servant.Multipart                  (FileData (..), MultipartForm)
import           Servant.Swagger                    (HasSwagger (toSwagger),
                                                     subOperations)
import           Servant.Swagger.Internal.TypeLevel (IsSubAPI)
import           Universum

import qualified Paths_cardano_sl                   as CSL
import           Pos.Types                          (ApplicationName, BlockVersion,
                                                     ChainDifficulty, Coin,
                                                     SoftwareVersion)
import           Pos.Util.BackupPhrase              (BackupPhrase)
import           Pos.Util.Servant                   (CDecodeArg, VerbMod)
import qualified Pos.Wallet.Web                     as W

import qualified Description                        as D

showProgramInfoIfRequired :: FilePath -> IO ()
showProgramInfoIfRequired generatedJSON = void $ execParser programInfo
  where
    programInfo = S.info (helper <*> versionOption) $
        fullDesc <> progDesc "Generate Swagger specification for Wallet web API."
                 <> header   "Cardano SL Wallet web API docs generator."
                 <> footer   ("This program runs during 'cardano-sl' building on Travis CI. " <>
                              "Generated file '" <> generatedJSON <> "' will be used to produce HTML documentation. " <>
                              "This documentation will be published at cardanodocs.com using 'update_wallet_web_api_docs.sh'.")

    versionOption = infoOption
        ("cardano-swagger-" <> showVersion CSL.version)
        (long "version" <> help "Show version.")


main :: IO ()
main = do
    showProgramInfoIfRequired jsonFile
    BSL8.writeFile jsonFile $ encode swaggerSpecForWalletApi
    putStrLn $ "Done. See " <> jsonFile <> "."
  where
    jsonFile = "wallet-web-api-swagger.json"

instance HasSwagger api => HasSwagger (MultipartForm a :> api) where
    toSwagger Proxy = toSwagger $ Proxy @api

instance ToSchema FileData where
    declareNamedSchema _ = do
        textSchema <- declareSchemaRef (Proxy :: Proxy Text)
        filepathSchema <- declareSchemaRef (Proxy :: Proxy FilePath)
        return $ NamedSchema (Just "FileData") $ mempty
            & type_ .~ SwaggerObject
            & properties .~
                [ ("fdInputFile", textSchema)
                , ("fdFileName", textSchema)
                , ("fdFileCType", textSchema)
                , ("fdFilePath", filepathSchema)
                ]
            & required .~ [ "fdInputFile", "fdFileName", "fdFileCType", "fdFilePath"]

-- | Instances we need to build Swagger-specification for 'walletApi':
-- 'ToParamSchema' - for types in parameters ('Capture', etc.),
-- 'ToSchema' - for types in bodies.
instance ToSchema      Coin
instance ToParamSchema Coin
instance ToSchema      W.CTxId
instance ToParamSchema W.CTxId
instance ToSchema      W.CTx
instance ToSchema      W.CTxMeta
instance ToSchema      W.CHash
instance ToParamSchema W.CHash
instance ToSchema      (W.CId W.Wal)
instance ToSchema      (W.CId W.Addr)
instance ToParamSchema (W.CId W.Wal)
instance ToParamSchema (W.CId W.Addr)
instance ToSchema      W.CProfile
instance ToSchema      W.WalletError

-- TODO: currently not used
instance ToSchema      W.CWAddressMeta
instance ToParamSchema W.CWAddressMeta where
    toParamSchema _ = mempty
        & type_ .~ SwaggerString
        & format ?~ "walletSetAddress@walletIndex@accountIndex@address"

instance ToSchema      W.CAccountId
instance ToParamSchema W.CAccountId where
    toParamSchema _ = mempty
        & type_ .~ SwaggerString
        & format ?~ "walletSetAddress@walletKeyIndex"

instance ToSchema      W.CWalletAssurance
instance ToSchema      W.CAccountMeta
instance ToSchema      W.CWalletMeta
instance ToSchema      W.CAccountInit
instance ToSchema      W.CWalletInit
instance ToSchema      W.CWalletRedeem
instance ToSchema      W.CWallet
instance ToSchema      W.CAccount
instance ToSchema      W.CAddress
instance ToSchema      W.CPaperVendWalletRedeem
instance ToSchema      W.CCoin
instance ToSchema      W.CInitialized
instance ToSchema      W.CElectronCrashReport
instance ToSchema      W.CUpdateInfo
instance ToSchema      SoftwareVersion
instance ToSchema      ApplicationName
instance ToSchema      W.SyncProgress
instance ToSchema      ChainDifficulty
instance ToSchema      BlockVersion
instance ToSchema      BackupPhrase
instance ToParamSchema W.CPassPhrase

-- | Instance for Either-based types (types we return as 'Right') in responses.
-- Due 'typeOf' these types must be 'Typeable'.
-- We need this instance for correct Swagger-specification.
instance {-# OVERLAPPING #-} (Typeable a, ToSchema a) => ToSchema (Either W.WalletError a) where
    declareNamedSchema proxy = genericDeclareNamedSchema defaultSchemaOptions proxy
        & mapped . name ?~ show (typeRep (Proxy @(Either W.WalletError a)))

instance HasSwagger v => HasSwagger (VerbMod mod v) where
    toSwagger _ = toSwagger (Proxy @v)

instance HasSwagger (apiType a :> res) => HasSwagger (CDecodeArg apiType a :> res) where
    toSwagger _ = toSwagger (Proxy @(apiType a :> res))

-- | Wallet API operations.
wop
    :: forall sub.
       ( IsSubAPI (W.ApiPrefix :> sub) W.WalletApi
       , HasSwagger (W.ApiPrefix :> sub)
       )
    => Traversal' Swagger Operation
wop = subOperations (Proxy @(W.ApiPrefix :> sub)) W.walletApi

-- | Build Swagger-specification from 'walletApi'.
swaggerSpecForWalletApi :: Swagger
swaggerSpecForWalletApi = toSwagger W.walletApi
    & info . title       .~ "Cardano SL Wallet Web API"
    & info . version     .~ (toText $ showVersion CSL.version)
    & info . description ?~ "This is an API for Cardano SL wallet."
    & host               ?~ "localhost:8090" -- Default node's port for wallet web API.
    -- Descriptions for all endpoints.
    & wop @W.TestReset              . description ?~ D.testReset

    & wop @W.GetWallet              . description ?~ D.getWallet
    & wop @W.GetWallets             . description ?~ D.getWallets
    & wop @W.NewWallet              . description ?~ D.newWallet
    & wop @W.RestoreWallet          . description ?~ D.restoreWallet
    & wop @W.RenameWallet           . description ?~ D.renameWallet
    & wop @W.DeleteWallet           . description ?~ D.deleteWallet
    & wop @W.ImportWallet           . description ?~ D.importWallet
    & wop @W.ChangeWalletPassphrase . description ?~ D.changeWalletPassphrase

    & wop @W.GetAccount             . description ?~ D.getAccount
    & wop @W.GetAccounts            . description ?~ D.getAccounts
    & wop @W.UpdateAccount          . description ?~ D.updateAccount
    & wop @W.NewAccount             . description ?~ D.newAccount
    & wop @W.DeleteAccount          . description ?~ D.deleteAccount

    & wop @W.NewWAddress            . description ?~ D.newWAddress

    & wop @W.IsValidAddress         . description ?~ D.isValidAddress

    & wop @W.GetProfile             . description ?~ D.getProfile
    & wop @W.UpdateProfile          . description ?~ D.updateProfile

<<<<<<< HEAD
    & newPayment             . description ?~ D.newPaymentDescription
    & newPaymentExt          . description ?~ D.newPaymentExtDescription
    & updateTx               . description ?~ D.updateTxDescription
    & searchHistory          . description ?~ D.searchHistoryDescription
=======
    & wop @W.NewPayment             . description ?~ D.newPayment
    & wop @W.NewPaymentExt          . description ?~ D.newPaymentExt
    & wop @W.UpdateTx               . description ?~ D.updateTx
    & wop @W.GetHistory             . description ?~ D.getHistory
    & wop @W.SearchHistory          . description ?~ D.searchHistory
>>>>>>> fbc35a34

    & wop @W.NextUpdate             . description ?~ D.nextUpdate
    & wop @W.ApplyUpdate            . description ?~ D.applyUpdate

    & wop @W.RedeemADA              . description ?~ D.redeemADA
    & wop @W.RedeemADAPaperVend     . description ?~ D.redeemADAPaperVend

    & wop @W.ReportingInitialized   . description ?~ D.reportingInitialized
    & wop @W.ReportingElectroncrash . description ?~ D.reportingElectroncrash

<<<<<<< HEAD
    & getSlotsDuration       . description ?~ D.getSlotsDurationDescription
    & getVersion             . description ?~ D.getVersionDescription
    & getSyncProgress        . description ?~ D.getSyncProgressDescription
  where
    -- | SubOperations for all endpoints in 'walletApi'.
    -- We need it to fill description sections in produced HTML-documentation.
    testReset              = walletOp @W.TestReset

    getWSet                = walletOp @W.GetWalletSet
    getWSets               = walletOp @W.GetWalletSets
    newWSet                = walletOp @W.NewWalletSet
    restoreWSet            = walletOp @W.RestoreWalletSet
    renameWSet             = walletOp @W.RenameWalletSet
    deleteWSet             = walletOp @W.DeleteWalletSet
    importWSet             = walletOp @W.ImportWalletSet
    changeWSetPassphrase   = walletOp @W.ChangeWalletSetPassphrase

    getWallet              = walletOp @W.GetWallet
    getWallets             = walletOp @W.GetWallets
    updateWallet           = walletOp @W.UpdateWallet
    newWallet              = walletOp @W.NewWallet
    deleteWallet           = walletOp @W.DeleteWallet

    newAccount             = walletOp @W.NewAccount

    isValidAddress         = walletOp @W.IsValidAddress

    getProfile             = walletOp @W.GetProfile
    updateProfile          = walletOp @W.UpdateProfile

    newPayment             = walletOp @W.NewPayment
    newPaymentExt          = walletOp @W.NewPaymentExt
    updateTx               = walletOp @W.UpdateTx
    searchHistory          = walletOp @W.SearchHistory

    nextUpdate             = walletOp @W.NextUpdate
    applyUpdate            = walletOp @W.ApplyUpdate

    redeemADA              = walletOp @W.RedeemADA
    redeemADAPaperVend     = walletOp @W.RedeemADAPaperVend

    reportingInitialized   = walletOp @W.ReportingInitialized
    reportingElectroncrash = walletOp @W.ReportingElectroncrash

    getSlotsDuration       = walletOp @W.GetSlotsDuration
    getVersion             = walletOp @W.GetVersion
    getSyncProgress        = walletOp @W.GetSyncProgress
=======
    & wop @W.GetSlotsDuration       . description ?~ D.getSlotsDuration
    & wop @W.GetVersion             . description ?~ D.getVersion
    & wop @W.GetSyncProgress        . description ?~ D.getSyncProgress
>>>>>>> fbc35a34
<|MERGE_RESOLUTION|>--- conflicted
+++ resolved
@@ -195,18 +195,10 @@
     & wop @W.GetProfile             . description ?~ D.getProfile
     & wop @W.UpdateProfile          . description ?~ D.updateProfile
 
-<<<<<<< HEAD
-    & newPayment             . description ?~ D.newPaymentDescription
-    & newPaymentExt          . description ?~ D.newPaymentExtDescription
-    & updateTx               . description ?~ D.updateTxDescription
-    & searchHistory          . description ?~ D.searchHistoryDescription
-=======
     & wop @W.NewPayment             . description ?~ D.newPayment
     & wop @W.NewPaymentExt          . description ?~ D.newPaymentExt
     & wop @W.UpdateTx               . description ?~ D.updateTx
-    & wop @W.GetHistory             . description ?~ D.getHistory
     & wop @W.SearchHistory          . description ?~ D.searchHistory
->>>>>>> fbc35a34
 
     & wop @W.NextUpdate             . description ?~ D.nextUpdate
     & wop @W.ApplyUpdate            . description ?~ D.applyUpdate
@@ -217,56 +209,6 @@
     & wop @W.ReportingInitialized   . description ?~ D.reportingInitialized
     & wop @W.ReportingElectroncrash . description ?~ D.reportingElectroncrash
 
-<<<<<<< HEAD
-    & getSlotsDuration       . description ?~ D.getSlotsDurationDescription
-    & getVersion             . description ?~ D.getVersionDescription
-    & getSyncProgress        . description ?~ D.getSyncProgressDescription
-  where
-    -- | SubOperations for all endpoints in 'walletApi'.
-    -- We need it to fill description sections in produced HTML-documentation.
-    testReset              = walletOp @W.TestReset
-
-    getWSet                = walletOp @W.GetWalletSet
-    getWSets               = walletOp @W.GetWalletSets
-    newWSet                = walletOp @W.NewWalletSet
-    restoreWSet            = walletOp @W.RestoreWalletSet
-    renameWSet             = walletOp @W.RenameWalletSet
-    deleteWSet             = walletOp @W.DeleteWalletSet
-    importWSet             = walletOp @W.ImportWalletSet
-    changeWSetPassphrase   = walletOp @W.ChangeWalletSetPassphrase
-
-    getWallet              = walletOp @W.GetWallet
-    getWallets             = walletOp @W.GetWallets
-    updateWallet           = walletOp @W.UpdateWallet
-    newWallet              = walletOp @W.NewWallet
-    deleteWallet           = walletOp @W.DeleteWallet
-
-    newAccount             = walletOp @W.NewAccount
-
-    isValidAddress         = walletOp @W.IsValidAddress
-
-    getProfile             = walletOp @W.GetProfile
-    updateProfile          = walletOp @W.UpdateProfile
-
-    newPayment             = walletOp @W.NewPayment
-    newPaymentExt          = walletOp @W.NewPaymentExt
-    updateTx               = walletOp @W.UpdateTx
-    searchHistory          = walletOp @W.SearchHistory
-
-    nextUpdate             = walletOp @W.NextUpdate
-    applyUpdate            = walletOp @W.ApplyUpdate
-
-    redeemADA              = walletOp @W.RedeemADA
-    redeemADAPaperVend     = walletOp @W.RedeemADAPaperVend
-
-    reportingInitialized   = walletOp @W.ReportingInitialized
-    reportingElectroncrash = walletOp @W.ReportingElectroncrash
-
-    getSlotsDuration       = walletOp @W.GetSlotsDuration
-    getVersion             = walletOp @W.GetVersion
-    getSyncProgress        = walletOp @W.GetSyncProgress
-=======
     & wop @W.GetSlotsDuration       . description ?~ D.getSlotsDuration
     & wop @W.GetVersion             . description ?~ D.getVersion
-    & wop @W.GetSyncProgress        . description ?~ D.getSyncProgress
->>>>>>> fbc35a34
+    & wop @W.GetSyncProgress        . description ?~ D.getSyncProgress
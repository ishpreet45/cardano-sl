{-# LANGUAGE CPP                 #-}
{-# LANGUAGE ScopedTypeVariables #-}

-- | Command line options of pos-node.

module NodeOptions
       ( Args (..)
       , getNodeOptions
       ) where

import           Data.Version               (showVersion)
import           Options.Applicative.Simple (Parser, auto, help, long, metavar, option,
<<<<<<< HEAD
                                             showDefault, simpleOptions, strOption,
                                             switch, value)
=======
                                             simpleOptions, strOption, switch, value)
import           Prelude                    (show)
>>>>>>> f5fb2969
import           Serokell.Util.OptParse     (fromParsec)
import           Universum                  hiding (show)

import           Paths_cardano_sl           (version)
import qualified Pos.CLI                    as CLI
import           Pos.DHT.Model              (DHTKey)
import           Pos.Security.CLI           (AttackTarget, AttackType)
import           Pos.Util.BackupPhrase      (BackupPhrase, backupPhraseWordsNum)
import           Pos.Util.TimeWarp          (NetworkAddress)

data Args = Args
    { dbPath                    :: !FilePath
    , rebuildDB                 :: !Bool
#ifdef DEV_MODE
    , spendingGenesisI          :: !(Maybe Int)
    , vssGenesisI               :: !(Maybe Int)
#endif
    , keyfilePath               :: !FilePath
    , backupPhrase              :: !(Maybe BackupPhrase)
    , ipPort                    :: !NetworkAddress
    , supporterNode             :: !Bool
    , dhtKey                    :: !(Maybe DHTKey)
    , timeLord                  :: !Bool
    , enableStats               :: !Bool
    , jlPath                    :: !(Maybe FilePath)
    , maliciousEmulationAttacks :: ![AttackType]
    , maliciousEmulationTargets :: ![AttackTarget]
    , kademliaDumpPath          :: !FilePath
#ifdef WITH_WEB
    , enableWeb                 :: !Bool
    , webPort                   :: !Word16
#ifdef WITH_WALLET
    , enableWallet              :: !Bool
    , walletPort                :: !Word16
    , walletDbPath              :: !FilePath
    , walletRebuildDb           :: !Bool
    , walletDebug               :: !Bool
#endif
#endif
    , commonArgs                :: !CLI.CommonArgs
    , noSystemStart             :: !Int
    }
  deriving Show

argsParser :: Parser Args
argsParser =
    Args <$>
    strOption
        (long "db-path" <> metavar "FILEPATH" <> value "node-db" <>
        help "Path to the node database") <*>
    switch
        (long "rebuild-db" <>
         help
             "If we DB already exist, discard it's contents and create new one from\
             \ scratch") <*>
#ifdef DEV_MODE
    optional
        (option
             auto
             (long "spending-genesis" <> metavar "INT" <>
              help "Use genesis spending #i")) <*>
    optional
        (option
             auto
             (long "vss-genesis" <> metavar "INT" <> help "Use genesis vss #i")) <*>
#endif
    strOption
        (long "keyfile" <>
         metavar "FILEPATH" <>
         value "secret.key" <>
         help "Path to file with secret keys") <*>
    optional
        (option auto $
            long "backup-phrase" <>
            metavar "PHRASE" <>
            help (show backupPhraseWordsNum ++ "-word phrase to recover the wallet")) <*>
    CLI.ipPortOption ("0.0.0.0", 3000) <*>
    switch
        (long "supporter" <> help "Launch DHT supporter instead of full node") <*>
    optional
        (option (fromParsec CLI.dhtKeyParser) $
         long "dht-key" <> metavar "HOST_ID" <> help "DHT key in base64-url") <*>
    CLI.timeLordOption <*>
    switch (long "stats" <> help "Enable stats logging") <*>
    CLI.optionalJSONPath <*>
    many
        (option (fromParsec CLI.attackTypeParser) $
         long "attack" <> metavar "NoBlocks|NoCommitments"
         <> help "Attack type to emulate") <*>
    many
        (option (fromParsec CLI.attackTargetParser) $
         long "attack-target" <> metavar "HOST:PORT|PUBKEYHASH") <*>
    strOption
        (long "kademlia-dump-path" <> metavar "FILEPATH" <> showDefault <>
        help "Path to kademlia dump file" <> value "kademlia.dump")
#ifdef WITH_WEB
    <*>
    switch
        (long "web" <>
         help "Run web server") <*>
    CLI.webPortOption 8080 "Port for web server"
#ifdef WITH_WALLET
    <*>
    switch
        (long "wallet" <>
         help "Run wallet web api") <*>
    CLI.webPortOption 8090 "Port for Daedalus Wallet API" <*>
    strOption
        (long "wallet-db-path" <>
         help "Path to the wallet acid-state" <>
         value "wallet-db") <*>
    switch
        (long "wallet-rebuild-db" <>
         help "If the wallet DB already exist, discard it's contents and create \
              \new one from scratch") <*>
    switch
        (long "wallet-debug" <>
         help "Run wallet with debug params (e. g. include all the genesis keys in the set of secret keys)")
#endif
#endif
    <*> CLI.commonArgsParser peerHelpMsg
    <*> option auto (long "system-start" <> metavar "TIMESTAMP" <> value (-1))
  where
    peerHelpMsg =
        "Peer to connect to for initial peer discovery. Format\
        \ example: \"localhost:1234/MHdtsP-oPf7UWly7QuXnLK5RDB8=\""

getNodeOptions :: IO Args
getNodeOptions = do
    (res, ()) <-
        simpleOptions
            ("cardano-node-" <> showVersion version)
            "CardanoSL node"
            "CardanoSL main server node."
            argsParser
            empty
    return res<|MERGE_RESOLUTION|>--- conflicted
+++ resolved
@@ -10,13 +10,9 @@
 
 import           Data.Version               (showVersion)
 import           Options.Applicative.Simple (Parser, auto, help, long, metavar, option,
-<<<<<<< HEAD
                                              showDefault, simpleOptions, strOption,
                                              switch, value)
-=======
-                                             simpleOptions, strOption, switch, value)
 import           Prelude                    (show)
->>>>>>> f5fb2969
 import           Serokell.Util.OptParse     (fromParsec)
 import           Universum                  hiding (show)
 
